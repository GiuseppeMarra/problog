--- conflicted
+++ resolved
@@ -1,5 +1 @@
-<<<<<<< HEAD
-version = "2.1.0.39"
-=======
-version = '2.1.0.40'
->>>>>>> 2d4ba2c0
+version = '2.1.0.40'