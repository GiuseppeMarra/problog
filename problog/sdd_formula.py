--- conflicted
+++ resolved
@@ -890,22 +890,8 @@
             if not self.semiring.is_nsp():
                 result = self.semiring.one()
             else:
-<<<<<<< HEAD
                 # WMC(Theory & True & Evidence) / same. The constraints are already included in the evidence node.
                 result = self.semiring.normalize(self._evidence_weight, self._evidence_weight)
-=======
-                # We need the full theory to calculate WMC(Theory & True) so resort to XSDD
-                from problog.sdd_formula_explicit import SDDExplicit
-
-                xsdd = SDDExplicit.create_from(
-                    self.formula, var_constraint=self.formula.var_constraint
-                )
-                result = xsdd.evaluate(
-                    index=0,
-                    semiring=self.semiring,
-                    weights={k: pn_weight(v[0], v[1]) for k, v in self.weights.items()},
-                )
->>>>>>> d4dcd3c9
         elif node is self.formula.FALSE:
             result = self.semiring.zero()
         else:
