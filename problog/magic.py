"""
ProbLog IPython magic extensions

Magic methods:
    %problog <model>
    %%problog <model ...
    ... >
    %problogstr "<dot graph>"
    %problogmodel model
    %problogmodels [model1, model2, ...]

    %%problogsample [-N int]
    <model>

Usage:

    %load_ext problogmagic

Based on:
https://gist.github.com/cjdrake/7982333
"""

import sys
import os

sys.path.append(os.path.join(os.path.dirname(__file__), '..'))
sys.path.append(os.path.join(os.path.dirname(__file__), '../examples'))

from problog.logic import Term
from problog.program import PrologString, ExtendedPrologFactory, LogicProgram
from problog.evaluator import SemiringLogProbability
from problog.parser import DefaultPrologParser
from problog.ddnnf_formula import DDNNF
from problog.sdd_formula import SDD
import problog.tasks.sample as plsample

if SDD.is_available():
    knowledge_default = SDD
else:
    knowledge_default = DDNNF

from IPython.core.display import display_html
from IPython.core.magic import (
    Magics, magics_class,
    line_magic, line_cell_magic
)
from IPython.core.magic_arguments import (
    argument, magic_arguments,
    parse_argstring)
<<<<<<< HEAD
import IPython
if IPython.version_info[0] >= 6:
    import warnings

    def info(message):
        warnings.warn('WARNING: '+message)

    def error(message):
        warnings.warn('ERROR: '+message)
else:
    from IPython.utils.warn import info, error
=======
# from IPython.utils.warn import info, error
import warnings
>>>>>>> e0076967


def runproblog(s, knowledge=knowledge_default, semiring=None, parser_class=DefaultPrologParser,
               output='html'):
    """Execute problog and return an html snippet, or None."""
    try:
        parser = parser_class(ExtendedPrologFactory())
        model = PrologString(s, parser=parser)
        formula = knowledge.createFrom(model)
        result = formula.evaluate(semiring=semiring)
        # result = ProbLog.convert(model, knowledge).evaluate()
    except Exception as e:
        return '<pre>{}</pre>'.format(e)
    if result is None:
        warnings.warn('Error when running ProbLog')
        return None
    else:
        return formatoutput(result, output=output)


def runproblogsampling(s, n=5, output='html'):
    model = PrologString(s)
    samples = plsample.sample(model, n=n, tuples=True)
    result = ''
    for sample in samples:
        result += ','.join(str(Term(query[0], *query[1:-1])) for query in sample) + '<br/>'
    if output == 'html':
        return '<pre>{}</pre>'.format(result)
    return result


def formatoutput(result, output='html'):
    if output == 'html':
        html = '<table style="width:100%;"><tr><th style="width:66%;">Atom<th>Probability'
        atomprobs = [(str(atom), prob) for atom, prob in result.items()]
        atomprobs.sort(key=lambda x: x[0])
        for atom, prob in atomprobs:
            p = prob * 100
            html += '<tr><td>{a}'.format(a=atom)
            color = 'black'
            html += '<td><div class="progress-bar" role="progressbar" aria-valuenow="{perc}" ' \
                    'aria-valuemin="0" aria-valuemax="100" style="text-align:left;' \
                    'width:{perc}%;padding:3px;color:{c};background-color:#9ac2f4;">' \
                    '{prob:6.4f}</div>'.format(perc=prob * 100, prob=prob, c=color)
        html += '</table>'
        return html
    else:
        txt = ''
        for atom, prob in result.items():
            txt += '{:<40}: {}'.format(atom, prob)
        return txt


@magics_class
class ProbLogMagics(Magics):
    @line_cell_magic
    @magic_arguments()
    @argument('--knowledge', '-k', choices=('sdd', 'nnf'), default=None,
              help="Knowledge compilation tool.")
    @argument('--logspace', action='store_true', help="Use log space evaluation.")
    def problog(self, line, cell=None):
        """problog line/cell magic"""
        args = parse_argstring(self.problog, line)
        if args.knowledge == 'nnf':
            knowledge = DDNNF
        elif args.knowledge == 'sdd':
            knowledge = SDD
        elif args.knowledge is None:
            if SDD.is_available():
                knowledge = SDD
            else:
                knowledge = DDNNF
        else:
            warnings.warn("Unknown option for --knowledge: '%s'" % args.knowledge)
        if args.logspace:
            semiring = SemiringLogProbability()
        else:
            semiring = None

        s = cell
        data = runproblog(s, knowledge=knowledge, semiring=semiring, output='html')
        if data:
            display_html(data, raw=True)

    @line_magic
    def problogstr(self, line):
        """problog string magic"""
        s = self.shell.ev(line)
        data = runproblog(s, output='html')
        if data:
            display_html(data, raw=True)

    @line_magic
    def problogobj(self, line):
        """problog object magic"""
        obj = self.shell.ev(line)
        if not isinstance(obj, LogicProgram):
            warnings.warn("expected object to be of type LogicProgram")
        else:
            data = runproblog(obj, output='html')
            if data:
                display_html(data, raw=True)

    @line_magic
    def problogobjs(self, line):
        """problog objects magic"""
        objs = self.shell.ev(line)
        for i, obj in enumerate(objs):
            if not isinstance(obj, LogicProgram):
                warnings.warn("expected object {} to be of type LogicProgram".format(i))
            else:
                data = runproblog(obj, output='html')
                if data:
                    warnings.warn('object {}:'.format(i))
                    display_html(data, raw=True)

    @line_cell_magic
    @magic_arguments()
    @argument('-N', help='Number of samples')
    def problogsample(self, line, cell=None):
        """problog line/cell magic"""
        args = parse_argstring(self.problogsample, line)
        n = 5
        if args.N is not None:
            n = int(args.N)
        s = cell
        data = runproblogsampling(s, n=n, output='html')
        if data:
            display_html(data, raw=True)


def load_ipython_extension(ipython):
    """Load the extension in IPython."""
    ipython.register_magics(ProbLogMagics)<|MERGE_RESOLUTION|>--- conflicted
+++ resolved
@@ -47,7 +47,7 @@
 from IPython.core.magic_arguments import (
     argument, magic_arguments,
     parse_argstring)
-<<<<<<< HEAD
+
 import IPython
 if IPython.version_info[0] >= 6:
     import warnings
@@ -59,10 +59,6 @@
         warnings.warn('ERROR: '+message)
 else:
     from IPython.utils.warn import info, error
-=======
-# from IPython.utils.warn import info, error
-import warnings
->>>>>>> e0076967
 
 
 def runproblog(s, knowledge=knowledge_default, semiring=None, parser_class=DefaultPrologParser,
