"""
problog.nnf_formula - d-DNNF
----------------------------

Provides access to d-DNNF formulae.

..
    Part of the ProbLog distribution.

    Copyright 2015 KU Leuven, DTAI Research Group

    Licensed under the Apache License, Version 2.0 (the "License");
    you may not use this file except in compliance with the License.
    You may obtain a copy of the License at

        http://www.apache.org/licenses/LICENSE-2.0

    Unless required by applicable law or agreed to in writing, software
    distributed under the License is distributed on an "AS IS" BASIS,
    WITHOUT WARRANTIES OR CONDITIONS OF ANY KIND, either express or implied.
    See the License for the specific language governing permissions and
    limitations under the License.
"""
from __future__ import print_function

import tempfile
import os
import subprocess
from collections import defaultdict

from . import system_info
from .constraint import ConstraintAD
from .evaluator import Evaluator, EvaluatableDSP
from .errors import InconsistentEvidenceError
from .formula import LogicDAG
from .cnf_formula import CNF
from .core import transform
from .errors import CompilationError
from .util import Timer, subprocess_check_call


class DSharpError(CompilationError):
    """DSharp has crashed."""

    def __init__(self):
        msg = "DSharp has encountered an error"
        if system_info["os"] == "darwin":
            msg += ". This is a known issue. See KNOWN_ISSUES for details on how to resolve this problem"
        CompilationError.__init__(self, msg)


class DDNNF(LogicDAG, EvaluatableDSP):
    """A d-DNNF formula."""

    transform_preference = 20

    # noinspection PyUnusedLocal,PyUnusedLocal,PyUnusedLocal
    def __init__(self, **kwdargs):
        LogicDAG.__init__(self, auto_compact=False)

    def _create_evaluator(self, semiring, weights, **kwargs):
        return SimpleDDNNFEvaluator(self, semiring, weights)


class SimpleDDNNFEvaluator(Evaluator):
    """Evaluator for d-DNNFs."""

    def __init__(self, formula, semiring, weights=None, **kwargs):
        Evaluator.__init__(self, formula, semiring, weights, **kwargs)
        self.cache_intermediate = {}  # weights of intermediate nodes

    def _initialize(self, with_evidence=True):
        self.weights.clear()

        model_weights = self.formula.extract_weights(self.semiring, self.given_weights)
        self.weights = model_weights.copy()

        if with_evidence:
            for ev in self.evidence():
                self.set_evidence(abs(ev), ev > 0)

        if self.semiring.is_zero(self._get_z()):
            raise InconsistentEvidenceError(context=" during evidence evaluation")

    def propagate(self):
        self._initialize()

    def _get_z(self):
        result = self.get_root_weight()
        return result

    def evaluate_evidence(self, recompute=False):
        return self.semiring.result(
            self._evaluate_evidence(recompute=recompute), self.formula
        )

    # noinspection PyUnusedLocal
    def _evaluate_evidence(self, recompute=False):
        self._initialize(False)
        for ev in self.evidence():
            self._set_value(abs(ev), ev > 0)

        result = self.get_root_weight()
        return result

    def evaluate_fact(self, node):
        return self.evaluate(node)

    def evaluate(self, node):
        if node == 0:
            if not self.semiring.is_nsp():
                result = self.semiring.one()
            else:
                result = self.get_root_weight()
                result = self.semiring.normalize(result, self._get_z())
        elif node is None:
            result = self.semiring.zero()
        else:
            p = self._get_weight(abs(node))
            n = self._get_weight(-abs(node))
            self._set_value(abs(node), (node > 0))
            result = self.get_root_weight()
            self._reset_value(abs(node), p, n)
            if self.has_evidence() or self.semiring.is_nsp() or self.has_constraints(ignore_type=[ConstraintAD]):
                result = self.semiring.normalize(result, self._get_z())
        return self.semiring.result(result, self.formula)

    def has_constraints(self, ignore_type=None):
        """
        Check whether the formula has any constraints that are not of the ignore_type.
        :param ignore_type: A list of constraint classes to ignore.
        :type ignore_type: None | List
        """
        ignore_type = ignore_type or []
        return any(type(constraint) not in ignore_type for constraint in self.formula.constraints())

    def _reset_value(self, index, pos, neg):
        self.set_weight(index, pos, neg)

    def get_root_weight(self):
        """
        Get the WMC of the root of this formula.
        :return: The WMC of the root of this formula (WMC of node len(self.formula)), multiplied with weight of True
        (self.weights.get(0)).
        """
<<<<<<< HEAD
        result = self._get_weight(len(self.formula))  # Assumes root is last node
        # Multiply with weight (0) in case a weight was attached to true.
        return self.semiring.times(result, self.weights.get(0)[0]) if self.weights.get(0) is not None else result
=======
        result = self._get_weight(len(self.formula))
        return (
            self.semiring.times(result, self.weights.get(0)[0])
            if self.weights.get(0) is not None
            else result
        )
>>>>>>> 35d92989

    def _get_weight(self, index):
        """
        Get the weight of the given index (node).
        :param index: The index (node) to get the weight of
        :return: The weight of the given index.
        If index == 0 (represents True), then self.semiring.one() is returned.
        If index is None (represents False), then self.semiring.zero() is returned
        """
        if index == 0:
            return self.semiring.one()
        elif index is None:
            return self.semiring.zero()
        else:
            abs_index = abs(index)
            w = self.weights.get(abs_index)  # Leaf nodes
            if w is not None:
                return w[index < 0]

            # index isn't a leaf node. Check cache or compute, cache and return the node value
            w = self.cache_intermediate.get(abs_index)  # Intermediate nodes
            if w is None:
                w = self._calculate_weight(index)
                self.cache_intermediate[abs_index] = w
            return w

    def set_weight(self, index, pos, neg):
        # index = index of atom in weights, so atom2var[key] = index
        self.weights[index] = (pos, neg)
        self.cache_intermediate.clear()

    def set_evidence(self, index, value):
        curr_pos_weight, curr_neg_weight = self.weights.get(index)
        pos, neg = self.semiring.to_evidence(
            curr_pos_weight, curr_neg_weight, sign=value
        )

        if (value and self.semiring.is_zero(curr_pos_weight)) or (
            not value and self.semiring.is_zero(curr_neg_weight)
        ):
            raise InconsistentEvidenceError(self._deref_node(index))

        self.set_weight(index, pos, neg)

    def _deref_node(self, index):
        return self.formula.get_node(index).name

    def _set_value(self, index, value):
        """Set value for given node.

        :param index: index of node
        :param value: value
        """
        if value:
            pos = self._get_weight(index)
            self.set_weight(index, pos, self.semiring.zero())
        else:
            neg = self._get_weight(-index)
            self.set_weight(index, self.semiring.zero(), neg)

    def _calculate_weight(self, key):
        assert key != 0
        assert key is not None
        # assert(key > 0)

        node = self.formula.get_node(abs(key))
        ntype = type(node).__name__

        if ntype == "atom":
            return self.semiring.one()
        else:
            assert key > 0
            childprobs = [self._get_weight(c) for c in node.children]
            if ntype == "conj":
                p = self.semiring.one()
                for c in childprobs:
                    p = self.semiring.times(p, c)
                return p
            elif ntype == "disj":
                p = self.semiring.zero()
                for c in childprobs:
                    p = self.semiring.plus(p, c)
                return p
            else:
                raise TypeError("Unexpected node type: '%s'." % ntype)


class Compiler(object):
    """Interface to CNF to d-DNNF compiler tool."""

    __compilers = {}

    @classmethod
    def get_default(cls):
        """Get default compiler for this system."""
        if system_info.get("c2d", False):
            return _compile_with_c2d
        else:
            return _compile_with_dsharp

    @classmethod
    def get(cls, name):
        """Get compiler by name (or default if name not found).

        :param name: name of the compiler
        :returns: function used to call compiler
        """
        result = cls.__compilers.get(name)
        if result is None:
            result = cls.get_default()
        return result

    @classmethod
    def add(cls, name, func):
        """Add a compiler.

        :param name: name of the compiler
        :param func: function used to call the compiler
        """
        cls.__compilers[name] = func


if system_info.get("c2d", False):
    # noinspection PyUnusedLocal
    @transform(CNF, DDNNF)
    def _compile_with_c2d(cnf, nnf=None, smooth=True, **kwdargs):
        fd, cnf_file = tempfile.mkstemp(".cnf")
        os.close(fd)
        nnf_file = cnf_file + ".nnf"
        if smooth:
            smoothl = ["-smooth_all"]
        else:
            smoothl = []

        cmd = ["cnf2dDNNF", "-dt_method", "0"] + smoothl + ["-reduce", "-in", cnf_file]

        try:
            os.remove(cnf_file)
        except OSError:
            pass
        try:
            os.remove(nnf_file)
        except OSError:
            pass

        return _compile(cnf, cmd, cnf_file, nnf_file)

    Compiler.add("c2d", _compile_with_c2d)


# noinspection PyUnusedLocal
@transform(CNF, DDNNF)
def _compile_with_dsharp(cnf, nnf=None, smooth=True, **kwdargs):
    result = None
    with Timer("DSharp compilation"):
        fd1, cnf_file = tempfile.mkstemp(".cnf")
        fd2, nnf_file = tempfile.mkstemp(".nnf")
        os.close(fd1)
        os.close(fd2)
        if smooth:
            smoothl = ["-smoothNNF"]
        else:
            smoothl = []
        cmd = ["dsharp", "-Fnnf", nnf_file] + smoothl + ["-disableAllLits", cnf_file]  #

        try:
            result = _compile(cnf, cmd, cnf_file, nnf_file)
        except subprocess.CalledProcessError:
            raise DSharpError()

        try:
            os.remove(cnf_file)
        except OSError:
            pass
        try:
            os.remove(nnf_file)
        except OSError:
            pass

    return result


Compiler.add("dsharp", _compile_with_dsharp)


def _compile(cnf, cmd, cnf_file, nnf_file):
    names = cnf.get_names_with_label()

    if cnf.is_trivial():
        nnf = DDNNF()
        weights = cnf.get_weights()
        for i in range(1, cnf.atomcount + 1):
            nnf.add_atom(i, weights.get(i))
        or_nodes = []
        for i in range(1, cnf.atomcount + 1):
            or_nodes.append(nnf.add_or((i, -i)))
        if or_nodes:
            nnf.add_and(or_nodes)

        for name, node, label in names:
            nnf.add_name(name, node, label)
        for c in cnf.constraints():
            nnf.add_constraint(c.copy())

        return nnf
    else:
        with open(cnf_file, "w") as f:
            f.write(cnf.to_dimacs())

        attempts_left = 1
        success = False
        while attempts_left and not success:
            try:
                with open(os.devnull, "w") as OUT_NULL:
                    subprocess_check_call(cmd, stdout=OUT_NULL)
                success = True
            except subprocess.CalledProcessError as err:
                attempts_left -= 1
                if attempts_left == 0:
                    raise err
        return _load_nnf(nnf_file, cnf)


def _load_nnf(filename, cnf):
    nnf = DDNNF()

    weights = cnf.get_weights()

    names_inv = defaultdict(list)
    for name, node, label in cnf.get_names_with_label():
        names_inv[node].append((name, label))

    with open(filename) as f:
        line2node = {}
        rename = {}
        lnum = 0
        for line in f:
            line = line.strip().split()
            if line[0] == "nnf":
                pass
            elif line[0] == "L":
                name = int(line[1])
                prob = weights.get(abs(name), True)
                node = nnf.add_atom(abs(name), prob)
                rename[abs(name)] = node
                if name < 0:
                    node = -node
                line2node[lnum] = node
                if name in names_inv:
                    for actual_name, label in names_inv[name]:
                        nnf.add_name(actual_name, node, label)
                    del names_inv[name]
                lnum += 1
            elif line[0] == "A":
                children = map(lambda x: line2node[int(x)], line[2:])
                line2node[lnum] = nnf.add_and(children)
                lnum += 1
            elif line[0] == "O":
                children = map(lambda x: line2node[int(x)], line[3:])
                line2node[lnum] = nnf.add_or(children)
                lnum += 1
            else:
                print("Unknown line type")
        for name in names_inv:
            for actual_name, label in names_inv[name]:
                if name == 0:
                    nnf.add_name(actual_name, 0, label)
                else:
                    nnf.add_name(actual_name, None, label)
    for c in cnf.constraints():
        nnf.add_constraint(c.copy(rename))

    return nnf<|MERGE_RESOLUTION|>--- conflicted
+++ resolved
@@ -143,18 +143,9 @@
         :return: The WMC of the root of this formula (WMC of node len(self.formula)), multiplied with weight of True
         (self.weights.get(0)).
         """
-<<<<<<< HEAD
         result = self._get_weight(len(self.formula))  # Assumes root is last node
         # Multiply with weight (0) in case a weight was attached to true.
         return self.semiring.times(result, self.weights.get(0)[0]) if self.weights.get(0) is not None else result
-=======
-        result = self._get_weight(len(self.formula))
-        return (
-            self.semiring.times(result, self.weights.get(0)[0])
-            if self.weights.get(0) is not None
-            else result
-        )
->>>>>>> 35d92989
 
     def _get_weight(self, index):
         """
