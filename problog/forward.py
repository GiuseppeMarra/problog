"""
problog.forward - Forward compilation and evaluation
----------------------------------------------------

Forward compilation using TP-operator.

..
    Part of the ProbLog distribution.

    Copyright 2015 KU Leuven, DTAI Research Group

    Licensed under the Apache License, Version 2.0 (the "License");
    you may not use this file except in compliance with the License.
    You may obtain a copy of the License at

        http://www.apache.org/licenses/LICENSE-2.0

    Unless required by applicable law or agreed to in writing, software
    distributed under the License is distributed on an "AS IS" BASIS,
    WITHOUT WARRANTIES OR CONDITIONS OF ANY KIND, either express or implied.
    See the License for the specific language governing permissions and
    limitations under the License.
"""
from __future__ import print_function
from .formula import LogicFormula, OrderedSet, atom
from .dd_formula import DD
from .sdd_formula import SDD
from .bdd_formula import BDD
from .core import transform
from .evaluator import Evaluator, EvaluatableDSP, InconsistentEvidenceError

from .dd_formula import build_dd

import warnings
import time
import logging
import copy
import signal

from .core import transform_create_as

from .util import UHeap

import random

from collections import defaultdict


def timeout_handler(signum, frame):
    raise SystemError("Process timeout (Python) [%s]" % signum)


class ForwardInference(DD):
    def __init__(self, compile_timeout=None, **kwdargs):
        super(ForwardInference, self).__init__(auto_compact=False, **kwdargs)

        self._inodes_prev = None
        self._inodes_old = None
        self._inodes_neg = None
        self._facts = None
        self._atoms_in_rules = None
        self._completed = None

        self.timeout = compile_timeout

        self._update_listeners = []

        self._node_depths = None
        self.evidence_node = 0
        self.constraint_node = 0

    def register_update_listener(self, obj):
        self._update_listeners.append(obj)

    def _create_atom(self, identifier, probability, group, name=None, source=None):
        return atom(identifier, probability, group, name, source)

    def is_complete(self, node):
        node = abs(node)
        return self._completed[node - 1]

    def set_complete(self, node):
        self._completed[node - 1] = True

    def init_build(self):
        if self.evidence():
            ev = [n for q, n in self.evidence() if n is None or n != 0]
            if ev:
                if len(ev) == 1:
                    self.evidence_node = ev[0]
                else:
                    self.evidence_node = self.add_and(ev)
            else:
                # Only deterministically true evidence
                self.evidence_node = 0
        if self.constraints():
            constraint_nodes = set()
            for c in self.constraints():
                constraint_nodes |= set((n for n in c.get_nodes()))
            if len(constraint_nodes) == 0:
                # Only deterministically true evidence
                self.constraint_node = 0
            elif len(constraint_nodes) == 1:
                self.constraint_node = constraint_nodes.pop()
            else:
                self.constraint_node = self.add_and(list(constraint_nodes))

        self._facts = []  # list of facts
        self._atoms_in_rules = defaultdict(
            OrderedSet
        )  # lookup all rules in which an atom is used
        self._completed = [False] * len(self)

        self._compute_node_depths()
        for index, node, nodetype in self:
            if self._node_depths[index - 1] is not None:
<<<<<<< HEAD
                # only include nodes that are reachable from a query or evidence or constraints
                if nodetype == 'atom':  # it's a fact
=======
                # only include nodes that are reachable from a query or evidence
                if nodetype == "atom":  # it's a fact
>>>>>>> 35d92989
                    self._facts.append(index)
                    self.set_complete(index)
                else:  # it's a compound
                    for atom in node.children:
                        self._atoms_in_rules[abs(atom)].add(index)
        #self.build_constraint_dd()  # Not sure why here... (Vincent & Giuseppe)
        self.inodes = [None] * len(self)
        self._inodes_prev = [None] * len(self)
        self._inodes_old = [None] * len(self)
        self._inodes_neg = [None] * len(self)
        self._compute_minmax_depths()

    def _propagate_complete(self, interrupted=False):
        if not interrupted:
            for i, c in enumerate(self._completed):
                if not c:
                    self._completed[i] = True
                    self.notify_node_completed(i + 1)
        else:
            updated_nodes = set([(i + 1) for i, c in enumerate(self._completed) if c])
            while updated_nodes:
                next_updates = set()
                # Find all heads that are affected
                affected_nodes = set()
                for node in updated_nodes:
                    for rule in self._atoms_in_rules[node]:
                        if not self.is_complete(rule):
                            affected_nodes.add(rule)
                for head in affected_nodes:
                    # head must be compound
                    node = self.get_node(head)
                    children = [self.is_complete(c) for c in node.children]
                    if False not in children:
                        self.is_complete(head)
                        self.notify_node_completed(head)
                        next_updates.add(head)
                updated_nodes = next_updates

    def _compute_node_depths(self):
        """Compute node depths in breadth-first manner."""
        self._node_depths = [None] * len(self)
        self._node_levels = []
        # Start with current nodes
        current_nodes = set(
            abs(n) for q, n, l in self.labeled() if self.is_probabilistic(n)
        )
        if self.is_probabilistic(self.evidence_node):
            current_nodes.add(abs(self.evidence_node))
        if self.is_probabilistic(self.constraint_node):
            current_nodes.add(abs(self.constraint_node))
        current_level = 0
        while current_nodes:
            self._node_levels.append(current_nodes)
            next_nodes = set()
            for index in current_nodes:
                self._node_depths[index - 1] = current_level
                node = self.get_node(index)
                nodetype = type(node).__name__
                if nodetype != "atom":
                    for c in node.children:
                        if self.is_probabilistic(c):
                            if self._node_depths[abs(c) - 1] is None:
                                next_nodes.add(abs(c))
            current_nodes = next_nodes
            current_level += 1

    def _compute_minmax_depths(self):
        self._node_minmax = [None] * len(self)
        for level, nodes in reversed(list(enumerate(self._node_levels))):
            for index in nodes:
                # Get current node's minmax
                minmax = self._node_minmax[index - 1]
                if minmax is None:
                    minmax = level
                for rule in self._atoms_in_rules[index]:
                    rule_minmax = self._node_minmax[rule - 1]
                    if rule_minmax is None:
                        self._node_minmax[rule - 1] = minmax
                    else:
                        node = self.get_node(rule)
                        nodetype = type(node).__name__
                        if nodetype == "conj":
                            rule_minmax = max(minmax, rule_minmax)
                        else:  # disj
                            rule_minmax = min(minmax, rule_minmax)
                        self._node_minmax[rule - 1] = rule_minmax

    def _update_minmax_depths(self, index, new_minmax=0):
        """Update the minmax depth data structure when the given node is completed.

        :param index:
        :return:
        """
        current_minmax = self._node_minmax[index - 1]
        self._node_minmax[index - 1] = new_minmax

        for parent in self._atoms_in_rules[index]:
            parent_minmax = self._node_minmax[parent - 1]

            if current_minmax == parent_minmax:
                # Current node is best child => we need to recompute
                parent_node = self.get_node(parent)
                parent_nodetype = type(parent_node).__name__
                parent_children_minmax = [
                    self._node_minmax[c - 1]
                    for c in parent_node.children
                    if not self.is_complete(c)
                ]
                if not parent_children_minmax:
                    # No incomplete children
                    self.set_complete(parent)
                    parent_minmax = 0
                elif parent_nodetype == "conj":
                    parent_minmax == max(parent_children_minmax)
                else:
                    parent_minmax == min(parent_children_minmax)
                self._update_minmax_depths(parent, parent_minmax)

    def sort_nodes(self, nodes):
        return sorted(nodes, key=lambda i: self._node_depths[i - 1])

    def notify_node_updated(self, node, complete):
        for obj in self._update_listeners:
            obj.node_updated(self, node, complete)

    def notify_node_completed(self, node):
        for obj in self._update_listeners:
            obj.node_completed(self, node)

    def _heuristic_key_depth(self, node):
        # For OR: D(n) is min(D(c) for c in children)
        # For AND: D(n) is max(D(c) for c in children)
        return self._node_minmax[node - 1], self._node_depths[node - 1], random.random()

    def _heuristic_key(self, node):
        return self._heuristic_key_depth(node)

    def build_iteration(self, updated_nodes):
        to_recompute = UHeap(key=self._heuristic_key)
        for node in updated_nodes:
            for rule in self._atoms_in_rules[node]:
                to_recompute.push(rule)

        # nodes_to_recompute should be an updateable heap without duplicates
        while to_recompute:
            key, node = to_recompute.pop_with_key()
            if self.update_inode(node):  # The node has changed
                # Find rules that may be affected
                for rule in self._atoms_in_rules[node]:
                    to_recompute.push(rule)
                # Notify listeners that node was updated
                self.notify_node_updated(node, self.is_complete(node))
            elif self.is_complete(node):
                self.notify_node_completed(node)
                # if self.is_complete(node):
                #     self._update_minmax_depths(node)

    def build_iteration_levelwise(self, updated_nodes):
        while updated_nodes:
            next_updates = OrderedSet()
            # Find all heads that are affected
            affected_nodes = OrderedSet()
            for node in updated_nodes:
                for rule in self._atoms_in_rules[node]:
                    affected_nodes.add(rule)
            affected_nodes = self.sort_nodes(affected_nodes)
            # print (affected_nodes, [self._node_depths[i-1] for i in affected_nodes])
            for head in affected_nodes:
                if self.update_inode(head):
                    next_updates.add(head)
                    self.notify_node_updated(head, self.is_complete(head))
                elif self.is_complete(head):
                    self.notify_node_completed(head)
            updated_nodes = next_updates

    def build_stratum(self, updated_nodes):
        self.build_iteration(updated_nodes)
        updated_nodes = OrderedSet()
        for i, nodes in enumerate(zip(self.inodes, self._inodes_old)):
            if not self.get_manager().same(*nodes):
                updated_nodes.add(i + 1)
                # self.notify_node_updated(i + 1)
        self.get_manager().ref(*filter(None, self.inodes))
        self.get_manager().deref(*filter(None, self._inodes_prev))
        self.get_manager().deref(*filter(None, self._inodes_neg))

        # Only completed nodes should be used for negation in the next stratum.
        self._inodes_old = self.inodes[:]
        self._inodes_prev = [None] * len(self)
        for i, n in enumerate(self.inodes):
            if self._completed[i]:
                self._inodes_prev[i] = n
        self._inodes_neg = [None] * len(self)

        return updated_nodes

    def build_dd(self):
<<<<<<< HEAD
        required_nodes = set([abs(n) for q, n, l in self.labeled() if self.is_probabilistic(n)])
        required_nodes |= set([abs(n) for q, n, v in self.evidence_all() if self.is_probabilistic(n)])
        for c in self.constraints():
            required_nodes |= set((n for n in c.get_nodes() if self.is_probabilistic(n)))
=======
        required_nodes = set(
            [abs(n) for q, n, l in self.labeled() if self.is_probabilistic(n)]
        )
        required_nodes |= set(
            [abs(n) for q, n, v in self.evidence_all() if self.is_probabilistic(n)]
        )
>>>>>>> 35d92989
        if self.timeout:
            # signal.signal(signal.SIGALRM, timeout_handler)
            signal.alarm(self.timeout)
            signal.signal(signal.SIGALRM, timeout_handler)
            logging.getLogger("problog").info("Set timeout:", self.timeout)
        try:
            self.init_build()
            updated_nodes = OrderedSet(self._facts)
            while updated_nodes:
                # TODO only check nodes that are actually used in negation
                updated_nodes = self.build_stratum(updated_nodes)
            self._propagate_complete(False)
        except SystemError as err:
            self._propagate_complete(True)
            logging.getLogger("problog").warning(err)
        except KeyboardInterrupt as err:
            self._propagate_complete(True)
            logging.getLogger("problog").warning(err)

        signal.alarm(0)
        self.build_constraint_dd()

    def current(self):
        destination = LogicFormula(auto_compact=False)
        source = self
        # TODO maintain a translation table
        for i, n, t in source:
            inode = self.get_inode(i)
            if inode is not None:
                inode = int(inode)
            if t == "atom":
                j = destination.add_atom(
                    n.identifier, n.probability, n.group, name=inode
                )
            elif t == "conj":
                children = [c for c in n.children if self.get_inode(c) is not None]
                j = destination.add_and(children, name=inode)
            elif t == "disj":
                children = [c for c in n.children if self.get_inode(c) is not None]
                j = destination.add_or(children, name=inode)
            else:
                raise TypeError("Unknown node type")
            assert i == j

        for name, node, label in source.get_names_with_label():
            if label != self.LABEL_NAMED:
                destination.add_name(name, node, label)

        for c in source.constraints():
            if c.is_nontrivial():
                destination.add_constraint(c)
        return destination

    def update_inode(self, index):
        """Recompute the inode at the given index."""

        was_complete = self.is_complete(index)

        oldnode = self.get_inode(index)
        node = self.get_node(index)
        assert index > 0
        nodetype = type(node).__name__
        if nodetype == "conj":
            children = [self.get_inode(c) for c in node.children]
            children_complete = [self.is_complete(c) for c in node.children]
            if None in children:
                newnode = None  # don't compute if some children are still unknown
            else:
                newnode = self.get_manager().conjoin(*children)
            if False not in children_complete:
                self.set_complete(index)

        elif nodetype == "disj":
            children = [self.get_inode(c) for c in node.children]
            children_complete = [self.is_complete(c) for c in node.children]
            children = list(
                filter(None, children)
            )  # discard children that are still unknown
            if children:
                newnode = self.get_manager().disjoin(*children)
            else:
                newnode = None
            if False not in children_complete:
                self.set_complete(index)

        else:
            raise TypeError("Unexpected node type.")

        # Add constraints
        if newnode is not None:
            newernode = self.get_manager().conjoin(newnode, self.get_constraint_inode())
            self.get_manager().deref(newnode)
            newnode = newernode

        if self.get_manager().same(oldnode, newnode):
            return self.is_complete(index) != was_complete  # no change occurred
        else:
            if oldnode is not None:
                self.get_manager().deref(oldnode)
            self.set_inode(index, newnode)
            return True

    def get_evidence_inode(self):
        if not self.is_probabilistic(self.evidence_node):
            return self.get_manager().true()
        else:
            inode = self.get_inode(self.evidence_node, final=True)
            if inode:
                return inode
            else:
                return self.get_manager().true()

    def get_inode(self, index, final=False):
        """
        Get the internal node corresponding to the entry at the given index.
        :param index: index of node to retrieve
        :return: SDD node corresponding to the given index
        :rtype: SDDNode
        """
        assert self.is_probabilistic(index)
        node = self.get_node(abs(index))
        if type(node).__name__ == "atom":
            av = self.atom2var.get(abs(index))
            if av is None:
                av = self.get_manager().add_variable()
                self.atom2var[abs(index)] = av
                self.var2atom[av] = abs(index)
            result = self.get_manager().literal(av)
            if index < 0:
                return self.get_manager().negate(result)
            else:
                return result
        elif index < 0 and not final:
            # We are requesting a negated node => use previous stratum's result
            result = self._inodes_neg[-index - 1]
            if result is None and self._inodes_prev[-index - 1] is not None:
                result = self.get_manager().negate(self._inodes_prev[-index - 1])
                self._inodes_neg[-index - 1] = result
            return result
        elif index < 0:
            return self.get_manager().negate(self.inodes[-index - 1])
        else:
            return self.inodes[index - 1]

    def set_inode(self, index, node):
        """Set the internal node for the given index.

        :param index: index at which to set the new node
        :type index: int > 0
        :param node: new node
        """
        assert index is not None
        assert index > 0
        self.inodes[index - 1] = node

    def add_constraint(self, c):
        LogicFormula.add_constraint(self, c)


class _ForwardSDD(SDD, ForwardInference):

    transform_preference = 1000

    def __init__(self, sdd_auto_gc=False, **kwdargs):
        SDD.__init__(self, sdd_auto_gc=sdd_auto_gc, **kwdargs)
        ForwardInference.__init__(self, **kwdargs)

    @classmethod
    def is_available(cls):
        return SDD.is_available()

    def to_explicit_encoding(self):
        """
        Transform the current implicit encoding to an SDD with explicit encoding. The latter will contain indicator
        variables for inferred literals and contains both the 'true and false' case. For example, while the implicit
        encoding for c :- a,b will result in c = a * b., the explicit encoding will result in (c * a * b) + (-c * (-a + -b))
        In the explicit encoding, evidence can be incorporated as changing the weights and a negation can also easily be
        queried. Furthermore, the explicit encoding implementation can guarantee a circuit with one root instead of
        multiple.

        :return: The explicit encoding of this formula.
        :rtype: SDDExplicit
        """
        from .sdd_formula_explicit import build_explicit_from_forwardsdd
        from .sdd_formula_explicit import SDDExplicit

        return build_explicit_from_forwardsdd(source=self, destination=SDDExplicit())

    def copy_to_noref(self, destination):
        """
        Copy the relevant data structures without any refcounts to the new inodes.
        Because of this, the destination should have auto_gc disabled.
        :param destination: The DD to copy the data structures' references to.
        :type destination: DD
        """
        destination.atom2var = self.atom2var.copy()
        destination.var2atom = self.var2atom.copy()

        old = self.inode_manager.nodes
        self.inode_manager.nodes = self.inodes
        destination.inode_manager = self.inode_manager.get_deepcopy_noref()
        self.inode_manager.nodes = old

        destination._atomcount = self._atomcount
        destination._weights = self._weights.copy()
        destination._constraints = self._constraints.copy()
        destination.evidence_node = self.evidence_node
        destination._nodes = self._nodes.copy()
        destination._index_atom = self._index_atom.copy()
        destination._index_next = self._index_next
        destination._index_conj = self._index_conj.copy()
        destination._index_disj = self._index_disj.copy()
        destination._names = copy.deepcopy(self._names)
        destination._constraints_me = copy.deepcopy(self._constraints_me)


class _ForwardBDD(BDD, ForwardInference):

    transform_preference = 1000

    def __init__(self, **kwdargs):
        BDD.__init__(self, **kwdargs)
        ForwardInference.__init__(self, **kwdargs)

    @classmethod
    def is_available(cls):
        return BDD.is_available()


@transform(LogicFormula, _ForwardSDD)
def build_sdd(source, destination, **kwdargs):
    result = build_dd(source, destination, **kwdargs)
    return result


@transform(LogicFormula, _ForwardBDD)
def build_sdd(source, destination, **kwdargs):
    result = build_dd(source, destination, **kwdargs)
    return result


class ForwardSDD(LogicFormula, EvaluatableDSP):

    transform_preference = 30

    def __init__(self, **kwargs):
        LogicFormula.__init__(self, **kwargs)
        EvaluatableDSP.__init__(self)
        self.kwargs = kwargs
        self.internal = _ForwardSDD(**self.kwargs)

    @classmethod
    def is_available(cls):
        return SDD.is_available()

    def _create_evaluator(self, semiring, weights, **kwargs):
        return ForwardEvaluator(self, semiring, self.internal, weights, **kwargs)

    def to_formula(self):
        build_dd(self, self.internal)
        return self.internal.to_formula()


class ForwardBDD(LogicFormula, EvaluatableDSP):

    transform_preference = 40

    def __init__(self, **kwargs):
        LogicFormula.__init__(self, **kwargs)
        EvaluatableDSP.__init__(self)
        self.kwargs = kwargs

    @classmethod
    def is_available(cls):
        return BDD.is_available()

    def _create_evaluator(self, semiring, weights, **kwargs):
        return ForwardEvaluator(
            self, semiring, _ForwardBDD(**self.kwargs), weights, **kwargs
        )


# Inform the system that we can create a ForwardFormula in the same way as a LogicFormula.
transform_create_as(ForwardSDD, LogicFormula)
transform_create_as(ForwardBDD, LogicFormula)


class ForwardEvaluator(Evaluator):
    """An evaluator using anytime forward compilation."""

    def __init__(self, formula, semiring, fdd, weights=None, verbose=None, **kwargs):
        Evaluator.__init__(self, formula, semiring, weights, **kwargs)

        self.fsdd = fdd
        self._z = None
        self._verbose = verbose

        self._results = {}
        self._complete = set()

        self._start_time = None

    def node_updated(self, source, node, complete):
        is_evidence = node == abs(source.evidence_node)
        name = [
            n
            for n, i, l in self.formula.labeled()
            if source.is_probabilistic(i) and abs(i) == node
        ]
        if is_evidence:
            name = ("evidence",)
        if name:
            name = name[0]
            weights = {}
            for atom, weight in self.weights.items():
                av = source.atom2var.get(atom)
                if av is not None:
                    weights[av] = weight
            inode = source.get_inode(node, final=True)
            if inode is not None:
                enode = source.get_manager().conjoin(
                    source.get_evidence_inode(), source.get_constraint_inode()
                )
                if self.fsdd.get_manager().is_false(enode):
                    raise InconsistentEvidenceError(context=" during compilation")

                qnode = source.get_manager().conjoin(inode, enode)
                tvalue = source.get_manager().wmc(enode, weights, self.semiring)
                value = source.get_manager().wmc(qnode, weights, self.semiring)
                result = self.semiring.normalize(value, tvalue)
                self._results[node] = result

                debug_msg = "update query %s: %s after %ss" % (
                    name,
                    self.semiring.result(result, self.formula),
                    "%.4f" % (time.time() - self._start_time),
                )
                logging.getLogger("problog").debug(debug_msg)

            if complete:
                self._complete.add(node)
        # if is_evidence:
        #     for c in self._complete:
        #         if c != node:
        #             self.node_updated(source, c, complete)

    def node_completed(self, source, node):
        qs = set(
            abs(qi) for qn, qi, ql in source.labeled() if source.is_probabilistic(qi)
        )
        if node in qs:
            self._complete.add(node)

    def initialize(self):
        self.weights = self.formula.extract_weights(self.semiring, self.given_weights)

        # We should do all compilation here.
        self.fsdd.register_update_listener(self)
        self._start_time = time.time()
        if len(self.fsdd) == 0:
            if self.fsdd.init_varcount == -1:
                self.fsdd.init_varcount = self.formula.atomcount
            build_dd(self.formula, self.fsdd)

        # Update weights with constraints and evidence
        enode = self.fsdd.get_manager().conjoin(
            self.fsdd.get_evidence_inode(), self.fsdd.get_constraint_inode()
        )

        if self.fsdd.get_manager().is_false(enode):
            raise InconsistentEvidenceError(context=" during compilation")

        # Make sure all atoms exist in atom2var.
        for name, node, label in self.fsdd.labeled():
            if self.fsdd.is_probabilistic(node):
                self.fsdd.get_inode(node)

        weights = {}
        for atom, weight in self.weights.items():
            av = self.fsdd.atom2var.get(atom)
            if av is not None:
                weights[av] = weight
            elif atom == 0:
                weights[0] = weight

        for name, node, label in self.fsdd.labeled():
            if self.fsdd.is_probabilistic(node):
                inode = self.fsdd.get_inode(node)
                qnode = self.fsdd.get_manager().conjoin(inode, enode)
                tvalue = self.fsdd.get_manager().wmc(enode, weights, self.semiring)
                value = self.fsdd.get_manager().wmc(qnode, weights, self.semiring)
                result = self.semiring.normalize(value, tvalue)
            elif self.fsdd.is_true(node):
                result = self.semiring.one()
            else:
                result = self.semiring.zero()
            self._results[node] = result

    def propagate(self):
        self.initialize()

    def evaluate(self, index):
        """Compute the value of the given node."""
        # We should get results from cache here.

        ub = 1.0
        if index is None:
            return 0.0
        elif index == 0:
            if not self.semiring.is_nsp():
                return self.semiring.result(self.semiring.one(), self.formula)
            else:
                weights = {}
                for atom, weight in self.weights.items():
                    av = self.fsdd.atom2var.get(atom)
                    if av is not None:
                        weights[av] = weight
                    elif atom == 0:
                        weights[0] = weight
                enode = self.fsdd.get_manager().conjoin(
                    self.fsdd.get_evidence_inode(), self.fsdd.get_constraint_inode()
                )
                tvalue = self.fsdd.get_manager().wmc(enode, weights, self.semiring)
                result = self.semiring.normalize(tvalue, tvalue)
                return self.semiring.result(result, self.formula)
        else:
            n = self.formula.get_node(abs(index))
            nt = type(n).__name__
            if nt == "atom":
                wp = self._results[index]
                # wp, wn = self.weights.get(abs(index))
                if index < 0:
                    # wn = self.semiring.negate(wp)
                    return self.semiring.result(wp, self.formula)
                else:
                    return self.semiring.result(wp, self.formula)
            else:
                # TODO report correct bounds in case of evidence
                if index < 0:
                    if -index in self._results:
                        if -index in self._complete:
                            return self.semiring.result(
                                self.semiring.negate(self._results[-index]),
                                self.formula,
                            )
                        else:
                            return (
                                self.semiring.result(self.semiring.zero()),
                                self.semiring.result(
                                    self.semiring.negate(self._results[-index]),
                                    self.formula,
                                ),
                            )
                    else:
                        return (
                            self.semiring.result(self.semiring.zero()),
                            self.semiring.result(self.semiring.one()),
                        )
                else:
                    if index in self._results:
                        if index in self._complete:
                            return self.semiring.result(
                                self._results[index], self.formula
                            )
                        else:
                            return (
                                self.semiring.result(
                                    self._results[index], self.formula
                                ),
                                self.semiring.result(self.semiring.one()),
                            )
                    else:
                        return (
                            self.semiring.result(self.semiring.zero()),
                            self.semiring.result(self.semiring.one()),
                        )

    def evaluate_evidence(self):
        raise NotImplementedError("Evaluator.evaluate_evidence is an abstract method.")

    # def add_evidence(self, node):
    #     """Add evidence"""
    #     warnings.warn('Evidence is not supported by this evaluation method and will be ignored.')

    def has_evidence(self):
        return self.__evidence != []

    def clear_evidence(self):
        self.__evidence = []

    def evidence(self):
        return iter(self.__evidence)<|MERGE_RESOLUTION|>--- conflicted
+++ resolved
@@ -114,13 +114,8 @@
         self._compute_node_depths()
         for index, node, nodetype in self:
             if self._node_depths[index - 1] is not None:
-<<<<<<< HEAD
                 # only include nodes that are reachable from a query or evidence or constraints
-                if nodetype == 'atom':  # it's a fact
-=======
-                # only include nodes that are reachable from a query or evidence
                 if nodetype == "atom":  # it's a fact
->>>>>>> 35d92989
                     self._facts.append(index)
                     self.set_complete(index)
                 else:  # it's a compound
@@ -318,19 +313,10 @@
         return updated_nodes
 
     def build_dd(self):
-<<<<<<< HEAD
         required_nodes = set([abs(n) for q, n, l in self.labeled() if self.is_probabilistic(n)])
         required_nodes |= set([abs(n) for q, n, v in self.evidence_all() if self.is_probabilistic(n)])
         for c in self.constraints():
             required_nodes |= set((n for n in c.get_nodes() if self.is_probabilistic(n)))
-=======
-        required_nodes = set(
-            [abs(n) for q, n, l in self.labeled() if self.is_probabilistic(n)]
-        )
-        required_nodes |= set(
-            [abs(n) for q, n, v in self.evidence_all() if self.is_probabilistic(n)]
-        )
->>>>>>> 35d92989
         if self.timeout:
             # signal.signal(signal.SIGALRM, timeout_handler)
             signal.alarm(self.timeout)
