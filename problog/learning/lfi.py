#! /usr/bin/env python

"""
Learning from interpretations
-----------------------------

Parameter learning for ProbLog.

Given a probabilistic program with parameterized weights and a set of partial implementations,
learns appropriate values of the parameters.


Continuous distributions
++++++++++++++++++++++++

A parametrized weight can also be a continuous normal distribution if the atom it is associated
with only appears as a head (thus is not used in any bodies of other ProbLog rules).

For example, the following GMM:

.. code-block:: prolog::
    t(0.5)::c.
    t(normal(1,10))::fa :- c.
    t(normal(10,10))::fa :- \+c.

with evidence:

.. code-block:: prolog::
    evidence(fa, 10).
    ---
    evidence(fa, 18).
    ---
    evidence(fa, 8).


Or a multivariate GMM:

.. code-block:: prolog
    t(0.5)::c.
    t(normal([1,1],[10,1,1,10]))::fa :- c.
    t(normal([10,10],[10,1,1,10]))::fa :- \+c.

with evidence:

.. code-block:: prolog
    evidence(fa, [10,11]).
    ---
    evidence(fa, [18,12]).
    ---
    evidence(fa, [8,7]).

The covariance matrix is represented as a row-based list ([[10,1],[1,10]] is [10,1,1,10]).

The GMM can also be represent compactly and as one examples:

.. code-block:: prolog
    t(0.5)::c(ID,1); t(0.5)::c(ID,2).
    comp(1). comp(2).
    t(normal(_,_),C)::fa(ID) :- comp(C), c(ID,C).

with evidence:

.. code-block:: prolog::
    evidence(fa(1), 10).
    evidence(fa(2), 18).
    evidence(fa(3), 8).


Algorithm
+++++++++

The algorithm operates as follows:

    0. Set initial values for the weights to learn.
    1. Set the evidence present in the example.
    2. Query the model for the weights of the atoms to be learned.
    3. Update the weights to learn by taking the mean value over all examples and queries.
    4. Repeat steps 1 to 4 until convergence (or a maximum number of iterations).

The score of the model for a given example is obtained by calculating the probability of the
evidence in the example.

Implementation
++++++++++++++

The algorithm is implemented on top of the ProbLog toolbox.

It uses the following extensions of ProbLog's classes:

    * a LogicProgram implementation that rewrites the model and extracts the weights to learn
    (see :py:func:`learning.lfi.LFIProblem.__iter__`)
    * a custom semiring that looks up the current value of a weight to learn
    (see :py:func:`learning.lfi.LFIProblem.value`)


.. autoclass:: learning.lfi.LFIProblem
    :members: __iter__, value

"""

from __future__ import print_function

import sys
import random
import math
import logging

try:
    from typing import List, Union
except ImportError:
    List, Union = None, None

from collections import defaultdict
from itertools import chain

from problog.engine import DefaultEngine, ground
from problog.evaluator import (
    SemiringProbability,
    SemiringLogProbability,
    SemiringDensity,
    DensityValue,
)
from problog.logic import (
    Term,
    Constant,
    Clause,
    AnnotatedDisjunction,
    Or,
    Var,
    InstantiationError,
    ArithmeticError,
    term2list,
    list2term,
    Not,
)
from problog.program import PrologString, PrologFile, LogicProgram
from problog.core import ProbLogError
from problog.errors import process_error, InconsistentEvidenceError

# Scipy and Numpy are optional installs (only required for continuous variables)
try:
    import scipy.stats as stats
except ImportError:
    stats = None
try:
    import numpy as np
except ImportError:
    np = None

from problog import get_evaluatable, get_evaluatables
import traceback


def str2bool(s):
    if str(s) == "true":
        return True
    elif str(s) == "false":
        return False
    else:
        return None


def str2num(s):
    """Translate a Term that represents a number or list of numbers to observations (as Python primitives).

    :return: Tuple of (isobserved?, values)
    """
    if s.is_constant() and (s.is_float() or s.is_integer()):
        return True, s.compute_value()
    elif s.functor == ".":
        values = term2list(s)
        numvalues = []
        for value in values:
            if isinstance(value, int) or isinstance(value, float):
                numvalues.append(value)
            else:
                return None, None
        return True, tuple(numvalues)
    else:
        return None, None


cdist_names = ["normal"]


def dist_prob(d, x, eps=None, log=False, density=True):
    """Compute the density of the value x given the distribution d (use interval 2*eps around x).
    Returns a polynomial

    :param d: Distribution Term
    :param x: Value
    :param log: use log-scale computations
    :return: Probability
    """

    if stats is None or np is None:
        raise ProbLogError(
            "Continuous variables require Scipy and Numpy to be installed."
        )

    if d.functor == "normal":
        if isinstance(d.args[0], Term) and d.args[0].functor == ".":
            args = (term2list(d.args[0]), term2list(d.args[1]))
        else:
            args = d.args
        if isinstance(args[0], list):  # multivariate
            m = args[0]
            ndim = len(m)
            cov = args[1]
            if len(cov) != ndim * ndim:
                raise ValueError("Distribution parameters do not match: {}".format(d))
            cov = np.reshape(cov, (ndim, ndim))
            try:
                rv = stats.multivariate_normal(m, cov)
            except np.linalg.linalg.LinAlgError as exc:
                logger = logging.getLogger("problog_lfi")
                logger.debug(
                    "Encountered a singular covariance matrix: N({},\n{})".format(
                        m, cov
                    )
                )
                raise exc
            if log:
                raise NotImplementedError("log computations not yet supported")
            else:
                result = [0, rv.pdf(x)]
            retval = DensityValue(result)
        else:  # univariate
            m, s = map(float, d.args)
            rv = stats.norm(m, s)
            # TODO: The multiplication with eps should be avoided by working with densities
            result = rv.pdf(x)
            if log:
                try:
                    result = math.log(result)
                except ValueError:
                    result = -math.inf
            # print('dist_prob({}, {}) -> {}'.format(d, x, result))
            retval = DensityValue([0, result])

        if density:
            return retval
        else:
            return float(retval)
    raise ValueError("Distribution not supported '%s'" % d.functor)


def dist_prob_set(d, values, eps=1e-4):
    """Fit parameters based on EM.

    :param d: Distribution Term
    :param values: List of (value, weight, count)
    """
    logger = logging.getLogger("problog_lfi")
    if stats is None or np is None:
        raise ProbLogError(
            "Continuous variables require Scipy and Numpy to be installed."
        )
    if d.functor == "normal":
        if isinstance(d.args[0], Term) and d.args[0].functor == ".":
            args = (term2list(d.args[0]), term2list(d.args[1]))
        else:
            args = d.args
        if isinstance(args[0], list):  # multivariate
            # TODO: cleanup (make nice with numpy, store numpy in Term to avoid conversions?)
            pf = 0.0
            ndim = len(args[0])
            mu = np.zeros(ndim)
            cov = np.zeros((ndim, ndim))
            for value, weight, count in values:
                weight = float(weight)
                pf += weight * count
                mu += weight * count * np.array(value)
            if pf == 0.0:
                # Reuse previous distribution, no samples found
                return d
            mu /= pf
            for value, weight, count in values:
                weight = float(weight)
                xmu = np.matrix(value) - mu
                cov += weight * count * xmu.T * xmu
            cov /= pf
            s_eps = eps ** 2
            # if np.linalg.matrix_rank(cov) != ndim:
            #     # The matrix is singular, reinitialise to random value
            #     # See Bishop 9.2.1 on singularities in GMM. Better solutions exist.
            #     logger.debug('Singular matrix, reset to random values')
            #     mu = np.random.random(ndim)
            #     cov = np.diagflat([1000.0]*ndim)
            # for i in range(cov.shape[0]):
            #     if cov[i, i] < s_eps:
            #         # Covariance is corrected to not have probabilities larger than 1
            #         # Pdf is multiplied with eps to translate to prob
            #         logger.debug('Corrected covar from {} to {}'.format(cov[i, i], s_eps))
            #         cov[i, i] = s_eps
            try:
                rv = stats.multivariate_normal(mu, cov)
                if rv.pdf(mu) > 1.0 / (2 * eps):
                    logger.debug("PDF larger than 1.0/(2*eps), assume singularity")
                    raise np.linalg.linalg.LinAlgError()
            except np.linalg.linalg.LinAlgError:
                logger.debug("Singular matrix for normal dist, reset to random values")
                logger.debug("mu = {}".format(mu))
                logger.debug("cov = \n{}".format(cov))
                # The matrix is singular, reinitialise to random value
                # See Bishop 9.2.1 on singularities in GMM. Better solutions exist.
                mu = np.random.random(ndim)
                cov = np.diagflat([1000.0] * ndim)
            cov = cov.reshape(-1)
            # print('Update: {} -> normal({},{})'.format(d, mu, cov))
            # values.sort(key=lambda t: t[0])
            # for value, weight, count in values:
            #     print('({:<4}, {:7.5f}, {:<4})'.format(value, weight, count))
            return d.with_args(list2term(mu.tolist()), list2term(cov.tolist()))
        else:  # univariate
            pf = 0.0
            mu = 0.0
            var = 0.0
            for value, weight, count in values:
                weight = float(weight)
                pf += weight * count
                mu += weight * count * value
            if pf == 0.0:
                # Reuse previous distribution, no samples found
                return d
            mu /= pf
            for value, weight, count in values:
                weight = float(weight)
                var += weight * count * (value - mu) ** 2
            var /= pf
            if var < eps ** 2:
                # TODO: Is this a good approach? Should also take singularity into account
                # Std is corrected to not have probabilities larger than 1
                # Pdf is multiplied with eps to translate to prob
                std = eps
                logger.debug("Corrected std to {}".format(std))
            else:
                std = math.sqrt(
                    var
                )  # TODO: should we make this also variance to be consistent with multivariate?
            # print('Update: {} -> normal({},{})'.format(d, mu, std))
            # values.sort(key=lambda t: t[0])
            # for value, weight, count in values:
            #     print('({:<4}, {:7.5f}, {:<4})'.format(value, weight, count))
            return d.with_args(Constant(mu), Constant(std))
    raise ValueError("Distribution not supported '%s'" % d.functor)


def dist_perturb(d):
    if stats is None or np is None:
        raise ProbLogError(
            "Continuous variables require Scipy and Numpy to be installed."
        )
    if d.functor == "normal":
        if isinstance(d.args[0], Term) and d.args[0].functor == ".":
            args = (term2list(d.args[0]), term2list(d.args[1]))
        else:
            args = d.args
        if isinstance(args[0], list):  # multivariate
            mu = args[0]  # type: List[float]
            ndim = len(mu)
            cov = args[1]  # type: List[float]
            if len(cov) != ndim * ndim:
                raise ValueError("Distribution parameters do not match: {}".format(d))
            rv = stats.multivariate_normal(mu, np.reshape(cov, (ndim, ndim)) / 10)
            mu = rv.rvs()
            dn = d.with_args(list2term(mu.tolist()), list2term(cov))
            return dn
        else:  # univariate
            mu, std = map(float, d.args)
            rv = stats.norm(mu, std / 10)
            mu = float(rv.rvs())
            dn = d.with_args(Constant(mu), Constant(std))
            return dn
    raise ValueError("Distribution not supported '%s'" % d.functor)


class LFIProblem(LogicProgram):
    def __init__(
        self,
        source,
        examples,
        max_iter=10000,
        min_improv=1e-10,
        verbose=0,
        knowledge=None,
        leakprob=None,
        propagate_evidence=True,
        normalize=False,
        log=False,
        eps=1e-4,
        use_parents=False,
        **extra
    ):
        """
        Learn parameters using LFI.

        The atoms with to be learned continuous distributions can only appear in the head of a rule.

        :param source: filename of file containing input model
        :type source: str
        :param examples: list of observed terms / value
        :type examples: list[tuple(Term, bool)]
        :param max_iter: maximum number of iterations to run
        :type max_iter: int
        :param min_improv: minimum improvement in log-likelihood for convergence detection
        :type min_improv: float
        :param verbose: verbosity level
        :type verbose: int
        :param knowledge: class to use for knowledge compilation
        :type knowledge: class
        :param leakprob: Add all true evidence atoms with the given probability
                         to avoid 'inconsistent evidence' errors. This also
                         allows to learn a program without constants and
                         retrieve the constants from the evidence file.
                         (default: None)
        :type leakprob: float or None
        :param eps: Epsilon value which is the smallest value that is used
        :type eps: float
        :param use_parents: Perform EM with P(x, parents | ev) instead of P(x | ev)
        :type use_parents: bool
        :param extra: catch all for additional parameters (not used)
        """
        # logger = logging.getLogger('problog_lfi')
        LogicProgram.__init__(self)
        self.source = source
        self._log = log
        self._eps = eps
        self._use_parents = use_parents

        # The names of the atom for which we want to learn weights.
        self.names = []
        self.bodies = []
        self.parents = []

        # The weights to learn.
        # The initial weights are of type 'float'.
        # When necessary they are replaced by a dictionary [t(arg1, arg2, ...) -> float]
        #  for weights of form t(SV, arg1, arg2, ...).
        self._weights = []

        self.examples = examples
        self.leakprob = leakprob
        self.leakprobatoms = None
        self.propagate_evidence = propagate_evidence
        self._compiled_examples = None

        self.max_iter = max_iter
        self.min_improv = min_improv
        self.verbose = verbose
        self.iteration = 0

        if knowledge is None:
            knowledge = get_evaluatable()
        self.knowledge = knowledge

        self.output_mode = False
        self.extra = extra

        self._enable_normalize = normalize
        self._adatoms = []  # list AD atoms and total probability
        self._adatomc = {}  # complement of AD atom (complement that adds to prob 1.0)
        self._adparent = {}  # atom representing parent of AD
        self._catoms = set()  # Continuous atoms

    @property
    def count(self):
        """Number of parameters to learn."""
        return len(self.names)

    def add_ad(self, rem_prob, indices):
        """
        :param rem_prob: Remaining probability that can be learned (if no fixed probabilities given, this will be one)
        :param indices: Indices of atoms that together form an annotated disjunction.
        :return: None
        """
        self._adatoms.append((rem_prob, indices))
        for idx in indices:
            self._adatomc[idx] = [idxo for idxo in indices if idxo != idx]

    def count_ad(self):
        return len(self._adatoms)

    def append_ad(self, atom_index, ad_index=None):
        if ad_index is None:
            ad_index = -1
        self._adatoms[ad_index][1].append(atom_index)
        indices = self._adatoms[ad_index][1]
        for idx in indices:
            self._adatomc[idx] = [idxo for idxo in indices if idxo != idx]

    def verify_ad(self, ad_index=None):
        if ad_index is None:
            ad_index = -1
        if len(self._adatoms[ad_index][1]) == 1:
            indices = self._adatoms[ad_index][1]
            if self._use_parents:
                self._adatomc[indices[0]] = [
                    -1 - indices[0]
                ]  # No AD, complement is negative variable
            else:
                self._adatoms.pop(ad_index)
                for idx in indices:
                    del self._adatomc[idx]

    def prepare(self):
        """Prepare for learning."""
        self._compile_examples()

    def _get_weight(self, index, args, strict=True):
        index = int(index)
        weight = self._weights[index]
        if isinstance(weight, dict):
            if strict:
                return weight[args]
            else:
                return weight.get(args, 0.0)
        else:
            return weight

    def get_weights(self, index):
        """Get a list of key, weight pairs for the given input fact.

        :param index: identifier of the fact
        :return: list of key, weight pairs where key refers to the additional variables
        on which the weight is based
        :rtype: list[tuple[Term, float]]
        """
        weight = self._weights[index]
        if isinstance(weight, dict):
            return list(weight.items())
        else:
            return [(Term("t"), weight)]

    def _set_weight(self, index, args, weight, weight_changed=None):
        # print(self._weights)
        index = int(index)
        if not args:
            assert not isinstance(self._weights[index], dict)
            self._weights[index] = weight
        elif isinstance(self._weights[index], dict):
            # self._weights[index][args] = weight
            if weight_changed and weight_changed[index]:
                self._weights[index][Term(args.functor)] += weight
            else:
                self._weights[index][Term(args.functor)] = weight
        else:
            if index in self._catoms:
                # If new t args, perturb the distribution a bit to avoid identical ones
                weight = dist_perturb(weight)
            # TODO: Shouldn't all weights be perturbed to avoid identical updates?
            # self._weights[index] = {args: weight}
            self._weights[index] = {Term(args.functor): weight}
        print("Weights", self._weights)

    def _add_weight(self, weight):
        self._weights.append(weight)

    def _process_examples(self):
        """Process examples by grouping together examples with similar structure.

        :return: example groups based on evidence atoms
        :rtype: dict of atoms : values for examples
        """

        # value can be True / False / None
        # ( atom ), ( ( value, ... ), ... )

        # Simple implementation: don't add neutral evidence.

        use_parents = None
        if self._use_parents:
            use_parents = {"adatomc": self._adatomc}

        # ad_groups is a dictionary of lists, each list contains an AD
        # the key
        ad_groups = list()
        for ad in self._adatoms:
            # if it's an AD group AND the total probability is 1.0
            if len(ad[1]) > 1 and ad[0] == 1.0:
                ad_list = []
                for var in ad[1]:
                    ad_list.append(Term(self.names[var].functor, *self.names[var].args))
                ad_groups.append(tuple(ad_list))
        print("AD Groups\t\t:", ad_groups)

        def multiple_true(d):
            """
            This function recognizes inconsistent evidence s.t. more than one term is True in AD.
            :param d: dictionary of ADs in form {term: value}
                    value can be True, False, None, "Template"
            :return: whether more than one value is True
            """
            true_count = sum(v is True for v in d.values())
            return true_count > 1

        def all_false(d):
            """
            This function recognizes inconsistent evidence s.t. all values are False in AD.
            :param d: dictionary of ADs in form {term: value}
                    value can be True, False, None, "Template"
            :return: whether all values are False
            """
            # false_count should be the same as the length of d
            false_count = sum(v is False for v in d.values())
            return false_count == len(d)

        def all_false_except_one(d):
            """
            This function recognizes incomplete evidence s.t.
            the non-False value in ADneeds to be set to True.
            :param d: dictionary of ADs in form {term: value}
                    value can be True, False, None, "Template"
            :return: whether all values except one are False
            """
            false_count = sum(v is False for v in d.values())
            return false_count == len(d) - 1

        def getADtemplate(d, atom=None):
            """
            This function gets atom's complement AD template.
            This should only be used when the AD contains non-ground terms.
            :param d: dictionary of ADs in form {term: value}
                    value can be True, False, None, "Template"
            :param atom: an evidence
            :return: atom's complement AD template
            """
            if atom is not None:
                temp_dict = {
                    k: v
                    for k, v in d.items()
                    if v == "Template" and atom.signature != k.signature
                }
                return temp_dict
            else:
                temp_dict = {
                    k: v
                    for k, v in d.items()
                    if v == "Template"
                }
                return temp_dict

        def add_to_ad_evidence(pair, l, ADtemplate):
            """
            :param pair: a new pair of (atom, value)
            :param l: a list of dictionaries, all dictionaries need to have the same format
            :return:
            """
            (k, v) = pair
            # if entry k exists, update the value with k
            for d in l:
                if k in d:
                    d[k] = v
                    return
            # if entry k does not exist, create a new dictionary from template
            # and instantiate it with k
            new_d = dict()
            for temp_k in ADtemplate.keys():
                new_key = Term(temp_k.functor, *k.args)
                new_d[new_key] = None
            # put v in there
            new_d[k] = v
            l.append(new_d)

        if self.propagate_evidence:
            result = ExampleSet()
            inconsistent = False
            # iterate over all examples given in .ev
            for index, example in enumerate(self.examples):
                ad_evidences = []
                non_ad_evidence = {}
                for ad_group in ad_groups:
                    # create a dictionary to memorize what evidence is given in AD
                    d = dict()
                    # TODO: what if the AD contains both ground and non-ground????
                    # e.g. t(_)::a; t(_)::b(X)
                    for var in ad_group:
                        if var.is_ground():
                            d[var] = None  # for ground unknown evidence
                        else:
                            d[var] = "Template"  # for unground unknown evidence
                    ad_evidences.append(d)

                # add all evidence in the example to ad_evidences
                for atom, value, cvalue in example:
                    # if atom has a tunable probability to learn
                    if any([atom.signature == name.signature for name in self.names]):
                        # Propositional evidence
                        if len(atom.args) == 0:
                            # insert evidence
                            for d in ad_evidences:
                                if atom in d:
                                    d[atom] = value
                                    break
                            non_ad_evidence[atom] = value
                        # First Order evidence
                        else:
                            # find the right AD dictionary : AD_dict
                            AD_dict = None
                            for d in ad_evidences:
                                if any([atom.signature == k.signature for k in d]):
                                    AD_dict = d
                                    break
                            # if the instantiation is new, add it as a key to the dictionary
                            if AD_dict and AD_dict.get(atom) is None:
                                AD_dict[atom] = value
                                # also add other AD parts in the dictionary with value==None
                                other_ADs = getADtemplate(AD_dict, atom)
                                for otherAD in other_ADs.keys():
                                    new_key = Term(otherAD.functor, *atom.args)
                                    AD_dict[new_key] = AD_dict.get(new_key, None)
                            else:
                                non_ad_evidence[atom] = value
                    else:
                        non_ad_evidence[atom] = value

                # grounded_ad_evidences contains all usable evidence (gound, not template)
                grounded_ad_evidences = []
                for d in ad_evidences:
                    # for first order evidence dictionaries
                    if "Template" in d.values():
                        # new_ad_evidence is a list of dictionaries
                        # each dictionary is a group of the AD template instantiation
                        new_ad_evidence = list()
                        # get template AD evidence
                        ADtemplate = getADtemplate(d)
                        # group all pairs according to ADtemplate
                        for k, v in d.items():
                            if v is not "Template":
                                add_to_ad_evidence((k, v), new_ad_evidence, ADtemplate)
                        grounded_ad_evidences += new_ad_evidence
                    # for propositional evidence dictionaries
                    else:
                        # simply us them
                        grounded_ad_evidences.append(d)

                print(grounded_ad_evidences)

                inconsistent_example = False
                for i, d in enumerate(grounded_ad_evidences):
                    inconsistent1 = multiple_true(d)
                    inconsistent2 = all_false(d)
                    add_compliment = all_false_except_one(d)

                    if inconsistent1 or inconsistent2:
                        print(
                            "*** Warning: Inconsistent Evidence Detected! Ignoring this datapoint. ***\n"
                        )
                        inconsistent_example = True
                        continue
                    elif add_compliment:
                        for key, value in d.items():
                            if value is None:
                                grounded_ad_evidences[i][key] = True

<<<<<<< HEAD
                if not inconsistent and len(grounded_ad_evidences) > 0:
                    # There are (fully tunable) ADs in the program
                    evidence_set = set()
                    for d in grounded_ad_evidences:
                        for key, value in d.items():
                            if value is not None:
                                evidence_set.add((key, value, None))
=======
                if not inconsistent_example:
                    if len(grounded_ad_evidences) > 0:
                        # There are (fully tunable) ADs in the program
                        atoms = []
                        values = []
                        cvalues = []
                        for d in grounded_ad_evidences:
                            for key, value in d.items():
                                if value is not None:
                                    atoms.append(key)
                                    values.append(value)
                                    cvalues.append(None)

                        for key, value in non_ad_evidence.items():
                            atoms.append(key)
                            values.append(value)
>>>>>>> cbbb5b5f

                    for key, value in non_ad_evidence.items():
                        evidence_set.add((key, value, None))

                    atoms, values, cvalues = zip(*evidence_set)
                    print(index, "Push evidence\t:", atoms, values, cvalues, "\n")
                    result.add(index, atoms, values, cvalues, use_parents=use_parents)

                else:
                    # (No AD case) or (Inconsistent Evidence Case)
                    atoms, values, cvalues = zip(*example)
                    print(index, "Push evidence\t:", atoms, values, "\n")
                    result.add(index, atoms, values, cvalues, use_parents=use_parents)

            return result
        else:
            # smarter: compile-once all examples with same atoms
            result = ExampleSet()
            for index, example in enumerate(self.examples):
                atoms, values, cvalues = zip(*example)
                result.add(index, atoms, values, cvalues, use_parents=use_parents)
            return result

    def _compile_examples(self):
        """Compile examples."""
        baseprogram = DefaultEngine(**self.extra).prepare(self)
        print("\nBase Program\t:")
        print("\t" + baseprogram.to_prolog().replace("\n", "\n\t"))
        examples = self._process_examples()
        print()
        for i, example in enumerate(examples):
            print("Compiling example {}/{}".format(i + 1, len(examples)))
            example.compile(self, baseprogram)
        self._compiled_examples = examples

    def _process_atom(self, atom, body):
        """Returns tuple ( prob_atom, [ additional clauses ] )"""
        result = None
        if isinstance(atom, Or):
            # Annotated disjuntions are always discrete distributions
            result = self._process_atom_discr(atom, body)
        if (
            result is None
            and atom.probability
            and isinstance(atom.probability, Term)
            and len(atom.probability.args) > 0
        ):
            cdist = atom.probability.args[0]
            if isinstance(cdist, Term) and not isinstance(cdist, Var):
                if cdist.functor in cdist_names:
                    result = self._process_atom_cont(atom, body)
        if result is None:
            result = self._process_atom_discr(atom, body)
        print(str(atom) + " got processed to " + str(result))
        return result

    def _process_atom_cont(self, atom, body):
        """Returns tuple ( prob_atom, [ additional clauses ] )"""
        logger = logging.getLogger("problog_lfi")
        atoms_out = []
        extra_clauses = []

        has_lfi_fact = False

        if atom.probability and atom.probability.functor == "t":
            has_lfi_fact = True
            cdist = atom.probability.args[0]
            if isinstance(cdist, Term) and cdist.functor in cdist_names:
                start_dist = cdist
                if cdist.functor == "normal":
                    start_params = [None, None]
                    try:
                        if cdist.args[0].functor == ".":
                            start_params[0] = term2list(cdist.args[0])  # multivariate
                        else:
                            start_params[0] = float(cdist.args[0])  # univariate
                    except InstantiationError:
                        start_params[0] = None
                    except ArithmeticError:
                        start_params[0] = None
                    try:
                        if cdist.args[1].functor == ".":
                            start_params[1] = term2list(cdist.args[1])  # multivariate
                        else:
                            start_params[1] = float(cdist.args[1])  # univariate
                    except InstantiationError:
                        start_params[1] = None
                    except ArithmeticError:
                        start_params[1] = None
                else:
                    start_params = None
            else:
                start_dist = None
                start_params = None

            # Learnable probability
            # print('get start_value from {}'.format(cdist))

            # Replace anonymous variables with non-anonymous variables.
            class ReplaceAnon(object):
                def __init__(self):
                    self.cnt = 0

                def __getitem__(self, key):
                    if key == "_":
                        self.cnt += 1
                        return Var("anon_%s" % self.cnt)
                    else:
                        return Var(key)

            atom1 = atom.apply(ReplaceAnon())
            prob_args = atom.probability.args[1:]

            # 1) Introduce a new fact
            #  lfi_fact(0, t(1), 2, 3)
            #           |    |   |
            #           |    |   `-> Arguments for atom in head
            #           |    `-> Arguments for prob in head in t(_, 1)
            #           `-> Identifier for original to learn term
            # TODO: naming it clfi_fact instead of lfi_fact is not really necessary
            lfi_fact = Term(
                "clfi_fact", Constant(self.count), Term("t", *prob_args), *atom1.args
            )
            lfi_prob = Term(
                "clfi",
                Constant(self.count),
                Term("t", *prob_args),
                atom.with_probability(),
            )

            # 2) Replacement atom
            replacement = lfi_fact.with_probability(lfi_prob)
            if body is None:
                new_body = lfi_fact
            else:
                new_body = body & lfi_fact

            # 3) Create redirection clause
            extra_clauses += [Clause(atom1.with_probability(), new_body)]

            # 4) Set initial weight
            if start_dist is None:
                raise ProbLogError("No correct initial distribution defined")
            elif start_dist.functor == "normal":
                if start_params[0] is None:
                    start_params[0] = Constant(random.gauss(0, 10))
                if start_params[1] is None:
                    start_params[1] = Constant(
                        1000000
                    )  # TODO: What is a good choice here?
                start_dist = start_dist.with_args(start_params[0], start_params[1])
                self._add_weight(start_dist)

            # 5) Add name
            self._catoms.add(len(self.names))
            self.names.append(atom)
            atoms_out.append(replacement)
        else:
            # TODO: process continuous distribution for not to be learned distributions
            atoms_out.append(atom)
            raise ProbLogError(
                "Continuous distributions that do not have to be learned is not yet supported."
            )

        if has_lfi_fact:
            result = [atoms_out[0]] + extra_clauses
        else:
            if body is None:
                result = [atoms_out[0]]
            else:
                result = [Clause(atoms_out[0], body)]
        logger.debug("New clauses: " + str(result))
        return result

    def _process_atom_discr(self, atom, body):
        """Returns tuple ( prob_atom, [ additional clauses ] )"""
        if isinstance(atom, Or):
            # Annotated disjunction
            atoms = atom.to_list()
        else:
            atoms = [atom]

        atoms_out = []
        extra_clauses = []

        has_lfi_fact = False
        prior_probability = 0.0  # Sum of prior weights in AD.
        fixed_probability = 0.0  # Sum of fixed (i.e. non-learnable) weights in AD.

        num_random_weights = 0
        for atom in atoms:
            if atom.probability and atom.probability.functor == "t":
                try:
                    start_value = float(atom.probability.args[0])
                    prior_probability += float(start_value)
                except InstantiationError:
                    # Can't be converted to float => take random
                    num_random_weights += 1
                except ArithmeticError:
                    num_random_weights += 1
            elif atom.probability and atom.probability.is_constant():
                fixed_probability += float(atom.probability)

        random_weights = [random.random() for i in range(0, num_random_weights + 1)]
        norm_factor = (1.0 - prior_probability - fixed_probability) / sum(
            random_weights
        )
        random_weights = [r * norm_factor for r in random_weights]

        # First argument is probability available for learnable weights in the AD.
        self.add_ad(1.0 - fixed_probability, [])  # TODO : this adds extra ad

        for atom in atoms:
            if atom.probability and atom.probability.functor == "t":
                # t(_)::p(X) :- body.
                #
                # Translate to
                #   lfi(1)::lfi_fact_1(X).
                #   p(X) :- lfi_body_1(X).
                #   lfi_body_1(X) :- body,   lfi_fact_1(X).
                #   lfi_body_2(X) :- body, \+lfi_fact_1(X).
                #
                # For annotated disjunction: t(_)::p1(X); t(_)::p2(X) :- body.
                #   lfi1::lfi_fact_1(X); lfi2::lfi_fact_2(X); ... .
                #   p1(X) :- lfi_body_1(X).
                #   lfi_body_1(X) :- body, lfi_fact_1(X).
                #   p2(X) :- lfi_body_2(X).
                #   lfi_body_2(X) :- body, lfi_fact_2(X).
                #  ....
                has_lfi_fact = True

                # Learnable probability
                try:
                    start_value = float(atom.probability.args[0])
                except InstantiationError:
                    start_value = None
                except ArithmeticError:
                    start_value = None

                # Replace anonymous variables with non-anonymous variables.
                class ReplaceAnon(object):  # TODO: can be defined outside of for loop?
                    def __init__(self):
                        self.cnt = 0

                    def __getitem__(self, key):
                        if key == "_":
                            self.cnt += 1
                            return Var("anon_%s" % self.cnt)
                        else:
                            return Var(key)

                atom1 = atom.apply(ReplaceAnon())
                prob_args = atom.probability.args[1:]

                # 1) Introduce a new fact
                # lfi_fact = Term('lfi_fact', Constant(self.count),      Term('t', *prob_args), *atom1.args)
                # lfi_body = Term('lfi_body', Constant(self.count),      Term('t', *prob_args), *atom1.args)
                lfi_fact = Term(
                    "lfi_fact", Constant(self.count), Term("t", *prob_args, *atom1.args)
                )
                lfi_body = Term(
                    "lfi_body", Constant(self.count), Term("t", *prob_args, *atom1.args)
                )
                # lfi_par  = Term('lfi_par',  Constant(self.count_ad()), Term('t', *prob_args), *atom1.args)
                # TODO: lfi_par should be unique for rule, not per disjunct
                # lfi_par = Term('lfi_par',   Constant(self.count),      Term('t', *prob_args), *atom1.args)
                lfi_par = Term(
                    "lfi_par", Constant(self.count), Term("t", *prob_args, *atom1.args)
                )
                # lfi_prob = Term('lfi', Constant(self.count), Term('t', *prob_args, *atom1.args))
                lfi_prob = Term("lfi", Constant(self.count), Term("t"))

                # 2) Replacement atom
                replacement = lfi_fact.with_probability(lfi_prob)
                if self._use_parents:
                    if body is None:
                        new_body = Term("true")
                    else:
                        new_body = body
                else:
                    if body is None:
                        new_body = lfi_fact
                    else:
                        new_body = body & lfi_fact

                # 3) Create redirection clause
                if self._use_parents:
                    extra_clauses += [
                        Clause(atom1.with_probability(), lfi_body),
                        Clause(lfi_body, lfi_par & lfi_fact),
                        Clause(lfi_par, new_body),
                    ]
                else:
                    extra_clauses += [Clause(atom1.with_probability(), new_body)]

                self.append_ad(len(self._weights))
                # 4) Set initial weight
                if start_value is None:
                    start_value = random_weights.pop(-1)
                    self._add_weight(start_value)
                else:
                    self._add_weight(start_value)

                # 5) Add name
                self.names.append(atom)
                if self._use_parents:
                    self.bodies.append(lfi_body)
                    self.parents.append(lfi_par)
                atoms_out.append(replacement)
            else:
                atoms_out.append(atom)

        self.verify_ad()

        if has_lfi_fact:
            if len(atoms) == 1:  # Simple clause
                return [atoms_out[0]] + extra_clauses
            else:
                return [AnnotatedDisjunction(atoms_out, Term("true"))] + extra_clauses
        else:
            if len(atoms) == 1:
                if body is None:
                    return [atoms_out[0]]
                else:
                    return [Clause(atoms_out[0], body)]
            else:
                if body is None:
                    body = Term("true")
                return [AnnotatedDisjunction(atoms_out, body)]

    def _process_atom_output(self, atom, body):
        """Returns tuple ( prob_atom, [ additional clauses ] )"""

        if isinstance(atom, Or):
            atoms = atom.to_list()
        else:
            atoms = [atom]

        transforms = defaultdict(list)

        clauses = []
        atoms_fixed = []
        t_args = None
        fixed_only = True
        for atom in atoms:
            if atom.probability and atom.probability.functor == "t":
                assert atom in self.names
                # assert (t_args is None or atom.probability.args == t_args)
                # t_args = atom.probability.args

                index = self.output_names.index(atom)
                weights = self.get_weights(index)

                for w_args, w_val in weights:
                    translate = tuple(zip(atom.probability.args[1:], w_args.args))
                    if isinstance(w_val, Term) and w_val.functor in cdist_names:
                        # Keep the complex structure that represents the distribution
                        transforms[translate].append(atom.with_probability(w_val))
                    else:
                        transforms[translate].append(
                            atom.with_probability(Constant(w_val))
                        )
                self.output_names[index] = None
                fixed_only = False
            else:
                atoms_fixed.append(atom)

        if not fixed_only:
            clauses = []
            for tr, atoms in transforms.items():
                tr = DefaultDict({k: v for k, v in tr})
                atoms_out = [at.apply(tr) for at in atoms] + atoms_fixed
                if len(atoms_out) == 1:
                    if body is None:
                        clauses.append(atoms_out[0])
                    else:
                        clauses.append(Clause(atoms_out[0], body.apply(tr)))
                else:
                    if body is None:
                        clauses.append(AnnotatedDisjunction(atoms_out, None))
                    else:
                        clauses.append(AnnotatedDisjunction(atoms_out, body.apply(tr)))
            return clauses
        else:
            atoms_out = atoms_fixed
            if len(atoms_out) == 1:
                if body is None:
                    return [atoms_out[0]]
                else:
                    return [Clause(atoms_out[0], body)]
            else:
                return [AnnotatedDisjunction(atoms_out, body)]

    # Overwrite from LogicProgram
    def __iter__(self):
        """
        Iterate over the clauses of the source model.
        This object can be used as a LogicProgram to be passed to the grounding Engine.

        Extracts and processes all ``t(...)`` weights.
        This

            * replaces each probabilistic atom ``t(...)::p(X)`` by a unique atom \
            ``lfi(i) :: lfi_fact_i(X)``;
            * adds a new clause ``p(X) :- lfi_fact_i(X)``;
            * adds a new query ``query( lfi_fact_i(X) )``;
            * initializes the weight of ``lfi(i)`` based on the ``t(...)`` specification;

        This also removes all existing queries from the model.

        Example:

        .. code-block:: prolog

            t(_) :: p(X) :- b(X).
            t(_) :: p(X) :- c(X).

        is transformed into

        .. code-block:: prolog

            lfi(0) :: lfi_fact_0(X) :- b(X).
            p(X) :- lfi_fact_0(X).
            lfi(1) :: lfi_fact_1(X) :- c(X).
            p(X) :- lfi_fact_1(X).
            query(lfi_fact_0(X)).
            query(lfi_fact_1(X)).

        If ``self.leakprobs`` is a value, then during learning all true
        examples are added to the program with the given leak probability.

        """

        if self.output_mode:
            process_atom = self._process_atom_output
            self.output_names = self.names[:]
        else:
            process_atom = self._process_atom

        for clause in self.source:
            if isinstance(clause, Clause):
                if clause.head.functor == "query" and clause.head.arity == 1:
                    continue
                extra_clauses = process_atom(clause.head, clause.body)
                for extra in extra_clauses:
                    print("RULE >>", extra)
                    yield extra
            elif isinstance(clause, AnnotatedDisjunction):
                extra_clauses = process_atom(Or.from_list(clause.heads), clause.body)
                for extra in extra_clauses:
                    print("RULE >>", extra)
                    yield extra
            else:
                if clause.functor == "query" and clause.arity == 1:
                    continue
                # Fact
                extra_clauses = process_atom(clause, None)
                for extra in extra_clauses:
                    print("RULE >>", extra)
                    yield extra

        if self.leakprob is not None:
            leakprob_atoms = self._get_leakprobatoms()
            for example_atom in leakprob_atoms:
                yield example_atom.with_probability(Constant(self.leakprob))

    def _get_leakprobatoms(self):
        if self.leakprobatoms is not None:
            return self.leakprobatoms
        self.leakprobatoms = set()
        for examples in self.examples:
            for example, obs in examples:
                if obs:
                    self.leakprobatoms.add(example)
        return self.leakprobatoms

    def _evaluate_examples(self):
        """Evaluate the model with its current estimates for all examples."""
        results = []
        i = 0
        logging.getLogger("problog_lfi").debug("Evaluating examples ...")

        if self._log:
            evaluator = ExampleEvaluatorLog(
                self._weights, eps=self._eps, use_parents=self._use_parents
            )
        else:
            evaluator = ExampleEvaluator(
                self._weights, eps=self._eps, use_parents=self._use_parents
            )

        return list(chain.from_iterable(map(evaluator, self._compiled_examples)))

    def _update(self, results):
        """Update the current estimates based on the latest evaluation results."""
        print("_update", results)
        logger = logging.getLogger("problog_lfi")
        # fact_marg = defaultdict(DensityValue)
        fact_marg = defaultdict(int)
        fact_body = defaultdict(int)
        fact_par = defaultdict(int)
        fact_count = defaultdict(int)
        fact_values = dict()
        score = 0.0
        for m, pEvidence, result, p_values in results:
            # if not isinstance(pEvidence, DensityValue):
            #     pEvidence = DensityValue.wrap(pEvidence)
            print("_update.result", result)
            par_marg = dict()
            # print('p_values', p_values)
            for fact, value in result.items():
                print(fact, value)
                index = fact.args[0:2]
                # if not index in fact_marg:
                #     fact_marg[index] = polynomial.polynomial.polyzero
                # if not isinstance(value, DensityValue):
                #     value = DensityValue.wrap(value)
                if fact.functor == "lfi_fact":
                    fact_marg[index] += value * m
                if fact.functor == "lfi_body":
                    fact_body[index] += value * m
                elif fact.functor == "lfi_par":
                    if index in par_marg:
                        if par_marg[index] != value:
                            raise Exception(
                                "Different parent margs for {}={} and previous {}={}".format(
                                    fact, value, index, par_marg[index]
                                )
                            )
                    par_marg[index] = value
                    for o_index in self._adatomc[index[0]]:
                        if o_index >= 0:
                            par_marg[(o_index, index[1])] = value
                fact_count[index] += m
                if fact in p_values:
                    # print('fact in p_values', fact)
                    k = (index[0], index[1])
                    if k not in fact_values:
                        fact_values[k] = (self._get_weight(index[0], index[1]), list())
                    p_value = p_values[fact]
                    fact_values[k][1].append((p_value, value, m))
            for index, value in par_marg.items():
                print("value[{}]={} ({})".format(index, value, m))
                fact_par[index] += value * m
            try:
                if isinstance(pEvidence, DensityValue):
                    pEvidence = pEvidence.value()
                score += math.log(pEvidence)
            except ValueError:
                logger.debug("Pr(evidence) == 0.0")
                # raise ProbLogError('Inconsistent evidence when updating')

        if self._use_parents:
            update_list = fact_body
        else:
            update_list = fact_marg

        # indices_set = set()
        # for index in update_list:
        #     indices_set.add(index[0])
        weight_changed = [False] * len(self.names)
        print("Weight_changed List:", weight_changed)
        for index in update_list:
            k = (index[0], index[1])
            if k in fact_values:
                logger.debug(
                    "Update continuous distribution {}: ".format(index)
                    + ", ".join([str(v) for v in fact_values[k]])
                )
                self._set_weight(
                    index[0],
                    index[1],
                    dist_prob_set(
                        *fact_values[k], eps=self._eps, weight_changed=weight_changed
                    ),
                )
                weight_changed[int(index[0])] = True
            else:
                if self._use_parents:
                    if float(fact_body[index]) == 0.0:
                        prob = 0.0
                    else:
                        print(fact_par[index])
                        temp = dict()
                        ids, vars = zip(*list(fact_par.keys()))
                        for id in set(ids):
                            temp[id] = 0
                            for var in set(vars):
                                temp[id] += fact_par[(id, var)]
                        prob = float(fact_body[index]) / float(temp[index[0]])
                        # prob = float(fact_body[index]) / float(fact_par[index])
                    logger.debug(
                        "Update probabilistic fact {}: {} / {} = {}".format(
                            index, fact_body[index], fact_par[index], prob
                        )
                    )
                    self._set_weight(
                        index[0], index[1], prob, weight_changed=weight_changed
                    )
                    weight_changed[int(index[0])] = True

                elif fact_count[index] > 0:
                    # TODO: This assumes the estimate for true and false add up to one (not true for AD)
                    prob = float(fact_marg[index]) / float(fact_count[index])
                    logger.debug(
                        "Update probabilistic fact {}: {} / {} = {}".format(
                            index, fact_marg[index], fact_count[index], prob
                        )
                    )
                    self._set_weight(
                        index[0], index[1], prob, weight_changed=weight_changed
                    )
                    weight_changed[int(index[0])] = True

        if self._enable_normalize:
            self._normalize_weights()

        return score

    def _normalize_weights(self):
        # TODO: too late here, AD should be taken into account in _update
        # Derivation is sum(all values for var=k) / sum(all values for i sum(all values for var=i))
        print("_adatoms", self._adatoms)

        for available_prob, idx in self._adatoms:
            if len(idx) == 1:
                continue
            keys = set()
            for i in idx:
                for key, val in self.get_weights(i):
                    keys.add(key)
            if len(keys) > 1:
                try:
                    keys.remove(Term("t"))
                except KeyError:
                    pass

            keys = list(keys)
            if len(keys) > 1:
                w = 0.0
                for key in keys:
                    w += sum(self._get_weight(i, key, strict=False) for i in idx)
                if w != 0:
                    n = (
                        available_prob / w
                    )  # Some part of probability might be taken by non-learnable weights in AD.
                else:
                    n = available_prob
                for i in idx:
                    self._set_weight(
                        i,
                        list(self._weights[i].keys())[0],
                        self._get_weight(
                            i, list(self._weights[i].keys())[0], strict=False
                        )
                        * n,
                    )
            else:
                w = sum(self._get_weight(i, keys[0], strict=False) for i in idx)
                if w != 0:
                    n = (
                        available_prob / w
                    )  # Some part of probability might be taken by non-learnable weights in AD.
                else:
                    n = available_prob
                for i in idx:
                    self._set_weight(
                        i, keys[0], self._get_weight(i, keys[0], strict=False) * n
                    )

    def step(self):
        self.iteration += 1
        results = self._evaluate_examples()
        logging.getLogger("problog_lfi").info(
            "Step {}: {}".format(self.iteration, results)
        )
        return self._update(results)

    def get_model(self):
        self.output_mode = True
        lines = []
        for l in self:
            lines.append("%s." % l)
        lines.append("")
        self.output_mode = False
        return "\n".join(lines)

    def run(self):
        self.prepare()
        if self._use_parents:
            logging.getLogger("problog_lfi").info("Weights to learn: %s" % self.names)
            logging.getLogger("problog_lfi").info("Bodies: %s" % self.bodies)
            logging.getLogger("problog_lfi").info("Parents: %s" % self.parents)
        else:
            logging.getLogger("problog_lfi").info("Weights to learn: %s" % self.names)
        logging.getLogger("problog_lfi").info("Initial weights: %s" % self._weights)
        delta = 1000
        prev_score = -1e10
        # TODO: isn't this comparing delta i logprob with min_improv in prob?
        while self.iteration < self.max_iter and (delta < 0 or delta > self.min_improv):
            score = self.step()
            logging.getLogger("problog_lfi").info(
                "Weights after iteration %s: %s" % (self.iteration, self._weights)
            )
            logging.getLogger("problog_lfi").info(
                "Score after iteration %s: %s" % (self.iteration, score)
            )
            delta = score - prev_score
            prev_score = score
        return prev_score


class ExampleSet(object):
    def __init__(self):
        self._examples = {}

    def add(self, index, atoms, values, cvalues, use_parents=None):
        ex = self._examples.get((atoms, values))
        if ex is None:
            self._examples[(atoms, values)] = Example(
                index, atoms, values, cvalues, use_parents=use_parents
            )
        else:
            ex.add_index(index, cvalues)

    def __iter__(self):
        return iter(self._examples.values())

    def __len__(self):
        return len(self._examples)


class Example(object):
    def __init__(self, index, atoms, values, cvalues, use_parents=None):
        """An example consists of a list of atoms and their corresponding values (True/False).

        Different continuous values are all mapped to True and stored in self.n.
        """
        self.atoms = tuple(atoms)
        self.values = tuple(values)
        self.compiled = []
        self.n = {tuple(cvalues): [index]}
        self._use_parents = use_parents

    def __hash__(self):
        return hash((self.atoms, self.values))

    def __eq__(self, other):
        if other is None:
            return False
        return self.atoms == other.atoms and self.values == other.values

    def compile(self, lfi, baseprogram):
        ground_program = None  # Let the grounder decide
        # print("compile grounding\t:")
        # print("...")
        print("Grounded Atoms\t:", list(zip(self.atoms, self.values)))

        ground_program = ground(
            baseprogram,
            ground_program,
            evidence=list(zip(self.atoms, self.values)),
            propagate_evidence=lfi.propagate_evidence,
        )
        # print("...")
        # print(ground_program.to_prolog())
        print(ground_program)

        lfi_queries = []
        for i, node, t in ground_program:
            if (
                t == "atom"
                and isinstance(node.probability, Term)
                and node.probability.functor == "lfi"
            ):
                factargs = ()
                # print("node.identifier", node.identifier)
                if node.name.functor != "choice":
                    if node.name.functor == "lfi_fact":
                        for arg in node.name.args:
                            if str(arg.functor) == "t":
                                factargs = arg.args
                    else:
                        factargs = node.name.args
                elif type(node.identifier) == tuple:
                    factargs = node.identifier[1]
                # fact = Term('lfi_fact', node.probability.args[0], node.probability.args[1], *factargs)
                # fact = Term('lfi_fact', node.probability.args[0], node.probability.args[1])
                fact = Term("lfi_fact", node.probability.args[0], Term("t", *factargs))
                print("Adding query: ", fact, i)
                ground_program.add_query(fact, i)
                if self._use_parents:
                    # tmp_body = Term('lfi_body', node.probability.args[0], node.probability.args[1], *factargs)
                    # tmp_body = Term('lfi_body', node.probability.args[0], node.probability.args[1])
                    tmp_body = Term(
                        "lfi_body", node.probability.args[0], Term("t", *factargs)
                    )
                    lfi_queries.append(tmp_body)
                    print("Adding query: ", tmp_body, i)
                    # tmp_par = Term('lfi_par', node.probability.args[0], node.probability.args[1], *factargs)
                    # tmp_par = Term('lfi_par', node.probability.args[0], node.probability.args[1])
                    tmp_par = Term(
                        "lfi_par", node.probability.args[0], Term("t", *factargs)
                    )
                    lfi_queries.append(tmp_par)
                    print("Adding query: ", tmp_par, i)
            elif (
                t == "atom"
                and isinstance(node.probability, Term)
                and node.probability.functor == "clfi"
            ):
                factargs = ()
                if type(node.identifier) == tuple:
                    factargs = node.identifier[1]
                # fact = Term('clfi_fact', node.probability.args[0], node.probability.args[1], *factargs)
                # fact = Term('clfi_fact', node.probability.args[0], node.probability.args[1])
                fact = Term("clfi_fact", node.probability.args[0], Term("t", *factargs))
                ground_program.add_query(fact, i)
            elif t == "atom":
                # TODO: check if non-lfi and continuous and save locations to replace later
                #       lfi continuous probs are associated with lfi/2
                pass

        if self._use_parents:
            ground_program = ground(
                baseprogram,
                ground_program,
                evidence=list(zip(self.atoms, self.values)),
                propagate_evidence=lfi.propagate_evidence,
                queries=lfi_queries,
            )
            print("New ground_program")
            print(ground_program)

        self.compiled = lfi.knowledge.create_from(ground_program)
        print("Compiled program:")
        print("\t" + self.compiled.to_prolog().replace("\n", "\n\t"))

    def add_index(self, index, cvalues):
        k = tuple(cvalues)
        if k in self.n:
            self.n[k].append(index)
        else:
            self.n[k] = [index]


class ExampleEvaluator(SemiringDensity):
    def __init__(self, weights, eps, use_parents=None):
        SemiringDensity.__init__(self)
        self._weights = weights
        self._cevidence = None
        self._eps = eps
        self._use_parents = use_parents

    def _get_weight(self, index, args, strict=True):
        index = int(index)
        weight = self._weights[index]
        if isinstance(weight, dict):
            if strict:
                return weight[args]
            else:
                return weight.get(args)
        else:
            return weight

    def _get_cweight(self, index, args, atom, strict=True):
        # TODO: Should we cache this? This method is called multiple times with the same arguments
        index = int(index)
        dist = self._weights[index]
        if isinstance(dist, dict):
            if strict:
                dist = dist[args]
            else:
                raise ProbLogError(
                    "Continuous distribution is not available for {}, {}".format(
                        index, args
                    )
                )
        if not isinstance(dist, Term):
            raise ProbLogError(
                "Expected a continuous distribution, got {}".format(dist)
            )
        value = self._cevidence.get(atom)
        if value is not None:
            p = dist_prob(dist, value, eps=self._eps)
        else:
            raise ProbLogError("Expected continuous evidence for {}")
        return p

    def is_dsp(self):
        """Indicates whether this semiring requires solving a disjoint sum problem."""
        return True

    def in_domain(self, a):
        return True  # TODO implement

    def value(self, a):
        """Overrides from SemiringProbability.
        Replaces a weight of the form ``lfi(i, t(...))`` by its current estimated value.
        Other weights are passed through unchanged.

        :param a: term representing the weight
        :type a: Term
        :return: current weight
        :rtype: float
        """
        if isinstance(a, Term) and a.functor == "lfi":
            # index = int(a.args[0])
            return self._get_weight(*a.args)
        elif isinstance(a, Term) and a.functor == "clfi":
            return self._get_cweight(*a.args)
        else:
            return float(a)

    def __call__(self, example):
        print("__call__")
        """Evaluate the model with its current estimates for all examples."""
        # print('=========>>>')
        at = example.atoms
        val = example.values
        comp = example.compiled
        results = []
        for cval, n in example.n.items():
            results.append(self._call_internal(at, val, cval, comp, n))
        # print('<<<=========')
        print("__call__.results = ", results)
        return results

    def _call_internal(self, at, val, cval, comp, n):
        print("__call_internal__")
        # print('=========')
        # print('ExampleEvaluator.__call__({},{},{},{})'.format(n, at, val, cval))
        # print('_weights: ', self._weights)
        evidence = {}
        self._cevidence = {}
        # p_values = {}
        for a, v, cv in zip(at, val, cval):
            if a in evidence:
                if cv is not None:
                    if self._cevidence[a] != cv:
                        context = " (found evidence({},{}) and evidence({},{}) in example {})".format(
                            a,
                            evidence[a],
                            a,
                            cv,
                            ",".join([str(ni) for ni in n])
                            if isinstance(n, list)
                            else n + 1,
                        )
                        raise InconsistentEvidenceError(source=a, context=context)
                if evidence[a] != v:
                    context = " (found evidence({},{}) and evidence({},{}) in example {})".format(
                        a,
                        evidence[a],
                        a,
                        v,
                        ",".join([str(ni) for ni in n])
                        if isinstance(n, list)
                        else n + 1,
                    )
                    raise InconsistentEvidenceError(source=a, context=context)
            else:
                if cv is not None:
                    self._cevidence[a] = cv
                evidence[a] = v

        p_values = {}
        # TODO: this loop is not required if there are no clfi_facts
        for idx, node, ty in comp:
            if ty == "atom":
                name = node.name
                if (
                    name is not None and name.functor == "clfi_fact"
                ):  # TODO: when is this wrapped in 'choice'? Before compilation?
                    clfi = node.probability
                    ev_atom = clfi.args[2]
                    value = self._cevidence.get(ev_atom)
                    if value is not None:
                        p_values[node.name] = value

        try:
            # TODO: The next step generates the entire formula if it is density and this is redone later (caching?)
            evaluator = comp.get_evaluator(semiring=self, evidence=evidence)
        except InconsistentEvidenceError as err:
            n = ",".join([str(ni + 1) for ni in n]) if isinstance(n, list) else n + 1
            context = err.context + " (example {})".format(n)
            raise InconsistentEvidenceError(err.source, context)

        p_queries = {}
        # Probability of query given evidence
        for name, node, label in evaluator.formula.labeled():
            if self._use_parents and name.functor not in ["lfi_body", "lfi_par"]:
                continue
            print("evaluate start {}".format(name), node)
            w = evaluator.evaluate(node)
            print("evaluate {}: {} ({})".format(name, w, len(n)))
            # w = evaluator.evaluate_fact(node)
            # print ("WWW", w, w1, w2)
            if isinstance(w, DensityValue):
                # print("{} => {}".format(w, float(w)))
                # w = float(w)
                p_queries[name] = w
            elif w < 1e-6:  # TODO: too high for multivariate dists?
                p_queries[name] = 0.0
            else:
                p_queries[name] = w
        print("_call_internal.evaluate_evidence")
        p_evidence = evaluator.evaluate_evidence()
        print(
            "_call_internal.result",
            p_evidence,
            "\n",
            p_queries,
            "\n\n ".join([str(v) for v in p_values.items()]),
        )

        return len(n), p_evidence, p_queries, p_values


class ExampleEvaluatorLog(SemiringLogProbability):
    def __init__(self, weights, eps, use_parents=None):
        SemiringLogProbability.__init__(self)
        self._weights = weights
        self._cevidence = None
        self._eps = eps
        self._use_parents = use_parents

    def _get_weight(self, index, args, strict=True):
        index = int(index)
        weight = self._weights[index]
        if isinstance(weight, dict):
            if strict:
                weight = weight[args]
            else:
                weight = weight.get(args, 0.0)
        try:
            result = math.log(weight)
        except ValueError:
            return float("-inf")
        return result

    def _get_cweight(self, index, args, atom, strict=True):
        # TODO: Should we cache this? This method is called multiple times with the same arguments
        index = int(index)
        dist = self._weights[index]
        if isinstance(dist, dict):
            if strict:
                dist = dist[args]
            else:
                raise ProbLogError(
                    "Continuous distribution is not available for {}, {}".format(
                        index, args
                    )
                )
        if not isinstance(dist, Term):
            raise ProbLogError(
                "Expected a continuous distribution, got {}".format(dist)
            )
        value = self._cevidence.get(atom)
        if value is not None:
            p = dist_prob(dist, value, log=True, eps=self._eps)
        else:
            raise ProbLogError("Expected continuous evidence for {}")
        return p

    def value(self, a):
        """Overrides from SemiringProbability.
        Replaces a weight of the form ``lfi(i, t(...))`` by its current estimated value.
        Other weights are passed through unchanged.

        :param a: term representing the weight
        :type a: Term
        :return: current weight
        :rtype: float
        """
        if isinstance(a, Term) and a.functor == "lfi":
            # index = int(a.args[0])
            rval = self._get_weight(*a.args)
        elif isinstance(a, Term) and a.functor == "clfi":
            rval = self._get_cweight(*a.args)
        else:
            rval = math.log(float(a))
        return rval

    def __call__(self, example):
        """Evaluate the model with its current estimates for all examples."""
        # print('=========>>>')
        at = example.atoms
        val = example.values
        comp = example.compiled
        results = []
        for cval, n in example.n.items():
            results.append(self._call_internal(at, val, cval, comp, n))
        # print('<<<=========')
        return results

    def _call_internal(self, at, val, cval, comp, n):
        # print('=========')
        # print('ExampleEvaluator.__call__({},{},{},{})'.format(n, at, val, cval))
        # print('_weights: ', self._weights)
        evidence = {}
        self._cevidence = {}
        # p_values = {}
        for a, v, cv in zip(at, val, cval):
            # print('__call__', a, v, cv)
            if a in evidence:
                if cv is not None:
                    if self._cevidence[a] != cv:
                        context = " (found evidence({},{}) and evidence({},{}) in example {})".format(
                            a,
                            evidence[a],
                            a,
                            cv,
                            ",".join([str(ni) for ni in n])
                            if isinstance(n, list)
                            else n + 1,
                        )
                        raise InconsistentEvidenceError(source=a, context=context)
                if evidence[a] != v:
                    context = " (found evidence({},{}) and evidence({},{}) in example {})".format(
                        a,
                        evidence[a],
                        a,
                        v,
                        ",".join([str(ni) for ni in n])
                        if isinstance(n, list)
                        else n + 1,
                    )
                    raise InconsistentEvidenceError(source=a, context=context)
            else:
                if cv is not None:
                    self._cevidence[a] = cv
                evidence[a] = v

        p_values = {}
        # TODO: this loop is not required if there are no clfi_facts
        for idx, node, ty in comp:
            if ty == "atom":
                name = node.name
                # TODO: when is this wrapped in 'choice'? Before compilation?
                if name is not None and name.functor == "clfi_fact":
                    clfi = node.probability
                    ev_atom = clfi.args[2]
                    value = self._cevidence.get(ev_atom)
                    if value is not None:
                        p_values[node.name] = value

        try:
            evaluator = comp.get_evaluator(semiring=self, evidence=evidence)
        except InconsistentEvidenceError as err:
            n = ",".join([str(ni + 1) for ni in n]) if isinstance(n, list) else n + 1
            context = err.context + " (example {})".format(n)
            raise InconsistentEvidenceError(err.source, context)

        p_queries = {}
        # Probability of query given evidence
        for name, node, label in evaluator.formula.labeled():
            w = evaluator.evaluate_fact(node)
            # if w < 1e-6:  # TODO: too high for multivariate dists
            #     print('Set w to 0: ', w)
            #     p_queries[name] = 0.0
            # else:
            p_queries[name] = w
        # TODO: p_evidence becomes too small for many continuous observations
        p_evidence = evaluator.evaluate_evidence()
        # print('__call__.result', p_evidence, '\n', p_queries, '\n', '\n '.join([str(v) for v in p_values.items()]))
        return len(n), p_evidence, p_queries, p_values


def extract_evidence(pl):
    engine = DefaultEngine()
    atoms = engine.query(pl, Term("evidence", None, None))
    atoms1 = engine.query(pl, Term("evidence", None))
    atoms2 = engine.query(pl, Term("observe", None))
    for atom in atoms1 + atoms2:
        atom = atom[0]
        if atom.is_negated():
            atoms.append((-atom, Term("false")))
        else:
            atoms.append((atom, Term("true")))
    result = []
    for at, vl in atoms:
        vlr = str2bool(vl)
        vlv = None
        if vlr is None:  # TODO: also check that atom is a continuous distribution
            vlr, vlv = str2num(vl)
        result.append((at, vlr, vlv))
    # return [(at, str2bool(vl)) for at, vl in atoms]
    return result


def read_examples(*filenames):
    for filename in filenames:
        engine = DefaultEngine()

        with open(filename) as f:
            example = ""
            for line in f:
                if line.strip().startswith("---"):
                    pl = PrologString(example)
                    atoms = extract_evidence(pl)
                    if len(atoms) > 0:
                        yield atoms
                    example = ""
                else:
                    example += line
            if example:
                pl = PrologString(example)
                atoms = extract_evidence(pl)
                if len(atoms) > 0:
                    yield atoms


class DefaultDict(object):
    def __init__(self, base):
        self.base = base

    def __getitem__(self, key):
        return self.base.get(key, Var(key))


def run_lfi(program, examples, output_model=None, **kwdargs):
    lfi = LFIProblem(program, examples, **kwdargs)
    score = lfi.run()

    if output_model is not None:
        with open(output_model, "w") as f:
            f.write(lfi.get_model())

    names = []
    weights = []
    for i, name in enumerate(lfi.names):
        weights_i = lfi.get_weights(i)
        for w_args, w_val in weights_i:
            translate = {k: v for k, v in zip(name.probability.args[1:], w_args.args)}
            names.append(name.apply(DefaultDict(translate)))
            weights.append(w_val)

    return score, weights, names, lfi.iteration, lfi


def argparser():
    import argparse

    parser = argparse.ArgumentParser(
        description="Learning from interpretations with ProbLog"
    )
    parser.add_argument("model")
    parser.add_argument("examples", nargs="+")
    parser.add_argument("-n", dest="max_iter", default=10000, type=int)
    parser.add_argument("-d", dest="min_improv", default=1e-10, type=float)
    parser.add_argument(
        "-O",
        "--output-model",
        type=str,
        default=None,
        help="write resulting model to given file",
    )
    parser.add_argument(
        "-o", "--output", type=str, default=None, help="write output to file"
    )
    parser.add_argument(
        "-k",
        "--knowledge",
        dest="koption",
        choices=get_evaluatables(),
        default=None,
        help="knowledge compilation tool",
    )
    parser.add_argument(
        "-l",
        "--leak-probabilities",
        dest="leakprob",
        type=float,
        help="Add leak probabilities for evidence atoms.",
    )
    parser.add_argument(
        "--propagate-evidence",
        action="store_true",
        dest="propagate_evidence",
        default=True,
        help="Enable evidence propagation",
    )
    parser.add_argument(
        "--dont-propagate-evidence",
        action="store_false",
        dest="propagate_evidence",
        default=True,
        help="Disable evidence propagation",
    )
    parser.add_argument(
        "--eps",
        type=float,
        default=1e-4,
        help="Smallest difference between continuous values (default 1e-4)",
    )
    normalize_group = parser.add_mutually_exclusive_group()
    normalize_group.add_argument(
        "--normalize",
        action="store_true",
        dest="normalize",
        default=True,
        help="Normalize AD-weights (default).",
    )
    normalize_group.add_argument(
        "--nonormalize",
        action="store_false",
        dest="normalize",
        help="Do not normalize AD-weights.",
    )
    parser.add_argument(
        "--useparents",
        action="store_true",
        dest="use_parents",
        help="Use parents to compute expectation",
    )
    parser.add_argument("-v", "--verbose", action="count", default=0)
    parser.add_argument("--web", action="store_true", help=argparse.SUPPRESS)
    parser.add_argument(
        "-a",
        "--arg",
        dest="args",
        action="append",
        help="Pass additional arguments to the cmd_args builtin.",
    )

    return parser


def create_logger(name, verbose):
    levels = [logging.WARNING, logging.INFO, logging.DEBUG] + list(range(9, 0, -1))
    verbose = max(0, min(len(levels) - 1, verbose))
    logger = logging.getLogger(name)
    ch = logging.StreamHandler(sys.stdout)
    formatter = logging.Formatter("[%(levelname)s] %(message)s")
    ch.setFormatter(formatter)
    logger.addHandler(ch)
    logger.setLevel(levels[verbose])


def main(argv, result_handler=None):
    parser = argparser()
    args = parser.parse_args(argv)

    if result_handler is None:
        if args.web:
            result_handler = print_result_json
        else:
            result_handler = print_result

    knowledge = get_evaluatable(args.koption)

    if args.output is None:
        outf = sys.stdout
    else:
        outf = open(args.output, "w")

    create_logger("problog_lfi", args.verbose)
    create_logger("problog", args.verbose - 1)

    program = PrologFile(args.model)
    examples = list(read_examples(*args.examples))
    if len(examples) == 0:
        logging.getLogger("problog_lfi").warning("no examples specified")
    else:
        logging.getLogger("problog_lfi").info("Number of examples: %s" % len(examples))
    options = vars(args)
    del options["examples"]

    try:
        results = run_lfi(program, examples, knowledge=knowledge, **options)

        for n in results[2]:
            n.loc = program.lineno(n.location)
        retcode = result_handler((True, results), output=outf)
    except Exception as err:
        trace = traceback.format_exc()
        err.trace = trace
        retcode = result_handler((False, err), output=outf)

    if args.output is not None:
        outf.close()

    if retcode:
        sys.exit(retcode)


def print_result(d, output, precision=8):
    success, d = d
    if success:
        score, weights, names, iterations, lfi = d
        weights_print = []
        for weight in weights:
            if isinstance(weight, Term) and weight.functor in cdist_names:
                weights_print.append(weight)
            else:
                weights_print.append(round(float(weight), precision))
        print(score, weights, names, iterations, file=output)
        return 0
    else:
        print(process_error(d), file=output)
        return 1


def print_result_json(d, output, precision=8):
    import json

    success, d = d
    if success:
        score, weights, names, iterations, lfi = d
        results = {
            "SUCCESS": True,
            "score": score,
            "iterations": iterations,
            "weights": [
                [str(n), round(w, precision), n.loc[1], n.loc[2]]
                for n, w in zip(names, weights)
            ],
            "model": lfi.get_model(),
        }
        print(json.dumps(results), file=output)
    else:
        results = {"SUCCESS": False, "err": vars(d)}
        print(json.dumps(results), file=output)
    return 0


if __name__ == "__main__":
    main(sys.argv[1:])<|MERGE_RESOLUTION|>--- conflicted
+++ resolved
@@ -746,14 +746,13 @@
                         print(
                             "*** Warning: Inconsistent Evidence Detected! Ignoring this datapoint. ***\n"
                         )
-                        inconsistent_example = True
+                        inconsistent = True
                         continue
                     elif add_compliment:
                         for key, value in d.items():
                             if value is None:
                                 grounded_ad_evidences[i][key] = True
 
-<<<<<<< HEAD
                 if not inconsistent and len(grounded_ad_evidences) > 0:
                     # There are (fully tunable) ADs in the program
                     evidence_set = set()
@@ -761,24 +760,6 @@
                         for key, value in d.items():
                             if value is not None:
                                 evidence_set.add((key, value, None))
-=======
-                if not inconsistent_example:
-                    if len(grounded_ad_evidences) > 0:
-                        # There are (fully tunable) ADs in the program
-                        atoms = []
-                        values = []
-                        cvalues = []
-                        for d in grounded_ad_evidences:
-                            for key, value in d.items():
-                                if value is not None:
-                                    atoms.append(key)
-                                    values.append(value)
-                                    cvalues.append(None)
-
-                        for key, value in non_ad_evidence.items():
-                            atoms.append(key)
-                            values.append(value)
->>>>>>> cbbb5b5f
 
                     for key, value in non_ad_evidence.items():
                         evidence_set.add((key, value, None))
@@ -1533,9 +1514,9 @@
 
     def compile(self, lfi, baseprogram):
         ground_program = None  # Let the grounder decide
-        # print("compile grounding\t:")
-        # print("...")
-        print("Grounded Atoms\t:", list(zip(self.atoms, self.values)))
+        print("compile grounding:")
+        print("...")
+        print("Grounded Atoms", self.atoms)
 
         ground_program = ground(
             baseprogram,
@@ -1543,7 +1524,7 @@
             evidence=list(zip(self.atoms, self.values)),
             propagate_evidence=lfi.propagate_evidence,
         )
-        # print("...")
+        print("...")
         # print(ground_program.to_prolog())
         print(ground_program)
 
