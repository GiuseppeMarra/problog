"""
Module name
"""

from __future__ import print_function

from problog import root_path
from problog.util import subprocess_call, subprocess_check_output
import unittest
import os
import sys
import glob
import subprocess, traceback

if __name__ == "__main__":
    sys.path.insert(
        0, os.path.abspath(os.path.join(os.path.dirname(__file__), "../../"))
    )

try:
    from pysdd import sdd

    has_sdd = True
except Exception as err:
    print("SDD library not available due to error: ", err, file=sys.stderr)
    has_sdd = False


class TestLFI(unittest.TestCase):
    def setUp(self):
        try:
            self.assertSequenceEqual = self.assertItemsEqual
        except AttributeError:
            self.assertSequenceEqual = self.assertCountEqual

    def tearDownClass():
        ignore_previous_output("../../test/lfi/AD/")
        ignore_previous_output("../../test/lfi/simple/")
        ignore_previous_output("../../test/lfi/useParents/")
        ignore_previous_output("../../test/lfi/unit_tests/")
        ignore_previous_output("../../test/lfi/test_interface/")

def read_result(filename):
    results = []
    with open(filename) as f:
        reading = False
        for l in f:
            l = l.strip()
            if l.startswith("%Expected outcome:"):
                reading = True
            elif reading:
                if l.lower().startswith("% error: "):
                    return l[len("% error: ") :].strip()
                elif l.startswith("% "):
                    res = l[2:]
                    results.append(res)
                else:
                    reading = False
    return results


def createTestLFI(filename, useparents=False):
    def test(self):
        for eval_name in evaluatables:
            with self.subTest(evaluatable=eval_name):
                test_func(self, evaluatable=eval_name)

    def test_func(self, evaluatable="ddnnf"):
        problogcli = root_path("problog-cli.py")

        model = filename
        examples = filename.replace(".pl", ".ev")
        out_model = filename.replace(".pl", ".l_pl")

        expectedlines = read_result(model)
        # print(expectedlines)

        if not os.path.exists(examples):
            raise Exception("Evidence file is missing: {}".format(examples))
        if useparents:
            try:
                out = subprocess_check_output(
                    [
                        sys.executable,
                        problogcli,
                        "lfi",
                        "-k",
                        evaluatable,
                        "-n",
                        "500",
                        "-o",
                        model.replace(".pl", ".l_pl"),
                        model,
                        examples,
                    ]
                )
            except Exception as err:
                # print(expected)
                # print(err)
                # This test is specifically for test/lfi/AD/relatedAD_1 and test/lfi/AD/relatedAD_2
                assert expectedlines == "NonGroundProbabilisticClause"
                return

        with open(out_model, "r") as f:
            outlines = f.readlines()
        outlines = [line.strip() for line in outlines]
<<<<<<< HEAD
        # print(outlines)

        assert len(expectedlines) == len(outlines)
        # Compare expected program and learned program line by line
        for expectedline, outline in zip(expectedlines, outlines):
            # When there are probabilities
            if "::" in outline:
                # Break the lines into components where each component has exactly one probability
                expectedline_comps = expectedline.split(";")
                outline_comps = outline.split(";")
                new_expectedline_comps = []
                new_outline_comps = []
                assert len(expectedline_comps) == len(outline_comps)
                # Compare one expected probability and one learned probability at a time
                for expectedline_comp, outline_comp in zip(expectedline_comps, outline_comps):
                    outline_comp = outline_comp.strip()
                    expectedline_comp = expectedline_comp.strip()
                    # When the learned prob in outline_component does not matter,
                    # discard the learned probability
                    if "<RAND>" in expectedline_comp:
                        outline_comp = "<RAND>::" + outline_comp.split("::")[1]
                    else:
                        # Round the expected and learned probabilities
                        rounded_outline_comp_prob = '{:.6f}'.format(float(outline_comp.split("::")[0]))
                        rounded_expectedline_comp_prob = '{:.6f}'.format(float(expectedline_comp.split("::")[0]))
                        # Update the expected component probability
                        expectedline_comp = rounded_expectedline_comp_prob + "::" + \
                                          expectedline_comp.split("::")[1]
                        # If the learned probability is close enough to the expected probability
                        if abs(float(rounded_outline_comp_prob) - float(rounded_expectedline_comp_prob)) < 0.00001:
                            # Make the two lines identical
                            outline_comp = rounded_expectedline_comp_prob + "::" + outline_comp.split("::")[1]
                    new_outline_comps.append(outline_comp)
                    new_expectedline_comps.append(expectedline_comp)
                new_outline = "; ".join(new_outline_comps)
                new_expectedline = "; ".join(new_expectedline_comps)
            # print(new_expectedline)
            # print(new_outline)
            assert new_expectedline == new_outline
=======

        assert len(expected) == len(outlines)
        for expectedline, line in zip(expected, outlines):
            line = line.strip()
            if "::" in line:
                if ";" not in line:
                    if "<RAND>" in expectedline and ";" not in expectedline:
                        line = "<RAND>::" + line.split("::")[1]
                    else:
                        prob = float(line.split("::")[0])
                        expectedline_prob = float(expectedline.split("::")[0])
                        rounded_prob = "{:.6f}".format(prob)
                        rounded_expectedline_prob = "{:.6f}".format(expectedline_prob)
                        if (
                            abs(float(rounded_prob) - float(rounded_expectedline_prob))
                            < 0.00001
                        ):
                            line = (
                                rounded_expectedline_prob + "::" + line.split("::")[1]
                            )
                        else:
                            line = rounded_prob + "::" + line.split("::")[1]
                        expectedline = (
                            str(rounded_expectedline_prob)
                            + "::"
                            + expectedline.split("::")[1]
                        )

                else:
                    if ";" in expectedline:
                        ad_expectedlines = expectedline.split(";")
                        ad_lines = line.split(";")
                        rounded_ad_lines = []
                        rounded_expected_ad_lines = []
                        # TODO assert len(ad_expectedlines) == len(ad_lines)
                        for ad_expectedline, ad_line in zip(ad_expectedlines, ad_lines):
                            ad_line = ad_line.strip()
                            ad_expectedline = ad_expectedline.strip()
                            if "<RAND>" in ad_expectedline:
                                ad_line = "<RAND>::" + ad_line.split("::")[1]
                            else:
                                ad_prob = float(ad_line.split("::")[0])
                                ad_expectedline_prob = float(
                                    ad_expectedline.split("::")[0]
                                )
                                rounded_ad_prob = "{:.6f}".format(ad_prob)
                                rounded_ad_expectedline_prob = "{:.6f}".format(
                                    ad_expectedline_prob
                                )
                                if (
                                    abs(
                                        float(rounded_ad_prob)
                                        - float(rounded_ad_expectedline_prob)
                                    )
                                    < 0.00001
                                ):
                                    ad_line = (
                                        rounded_ad_expectedline_prob
                                        + "::"
                                        + ad_line.split("::")[1]
                                    )
                                else:
                                    ad_line = (
                                        rounded_ad_prob + "::" + ad_line.split("::")[1]
                                    )
                                ad_expectedline = (
                                    rounded_ad_expectedline_prob
                                    + "::"
                                    + ad_expectedline.split("::")[1]
                                )
                            rounded_ad_lines.append(ad_line)
                            rounded_expected_ad_lines.append(ad_expectedline)
                        line = "; ".join(rounded_ad_lines)
                        expectedline = "; ".join(rounded_expected_ad_lines)
                    else:
                        raise AssertionError
            # rounded_outlines.append(line)
            assert expectedline == line

        print(expected)
        print(outlines)
>>>>>>> 801f4f93

    return test


def ignore_previous_output(path):
    # dir_name = "../../test/lfi/unit_tests/"
    test = os.listdir(path)
    for item in test:
        if item.endswith(".l_pl"):
            os.remove(os.path.join(path, item))


if __name__ == "__main__":
    filenames = sys.argv[1:]
else:
    ADfilenames = glob.glob(root_path("test", "lfi", "AD", "*.pl"))
    simple_filenames = glob.glob(root_path("test", "lfi", "simple", "*.pl"))
    useParents_filenames = glob.glob(root_path("test", "lfi", "useParents", "*.pl"))
    unit_test_filenames = glob.glob(root_path("test", "lfi", "unit_tests", "test_*.pl"))
<<<<<<< HEAD
    test_interface_filenames = glob.glob(root_path("test", "lfi", "test_interface", "test1_model.pl"))
=======
    ignore_previous_output("../../test/lfi/test_interface/")
    test_interface_filenames = glob.glob(
        root_path("test", "lfi", "test_interface", "test1_model.pl")
    )
    # ignore_previous_output("../../test/lfi/todo/")
    # test_todo_filenames = glob.glob(root_path("test", "lfi", "todo", "*.pl"))
>>>>>>> 801f4f93

evaluatables = ["ddnnf"]

if has_sdd:
    evaluatables.append("sdd")
    evaluatables.append("sddx")
else:
    print("No SDD support - The system tests are not performed with SDDs.")

# tests for simple cases (non-ADs)
for testfile in simple_filenames:
    testname = "test_lfi_simple_" + os.path.splitext(os.path.basename(testfile))[0]
    setattr(TestLFI, testname, createTestLFI(testfile, True))

# tests for ADs
for testfile in ADfilenames:
    testname = "test_lfi_AD_" + os.path.splitext(os.path.basename(testfile))[0]
    setattr(TestLFI, testname, createTestLFI(testfile, True))

# tests for useParents
for testfile in useParents_filenames:
    testname = "test_lfi_parents_" + os.path.splitext(os.path.basename(testfile))[0]
    setattr(TestLFI, testname, createTestLFI(testfile, True))

# tests for unit tests
for testfile in unit_test_filenames:
    testname = "test_lfi_unit_test_" + os.path.splitext(os.path.basename(testfile))[0]
    setattr(TestLFI, testname, createTestLFI(testfile, True))

# tests for test_interface
for testfile in test_interface_filenames:
    testname = ("test_lfi_test_interface_" + os.path.splitext(os.path.basename(testfile))[0])
    setattr(TestLFI, testname, createTestLFI(testfile, useparents=True))




if __name__ == "__main__":
    suite = unittest.TestLoader().loadTestsFromTestCase(TestLFI)
    unittest.TextTestRunner(verbosity=2).run(suite)<|MERGE_RESOLUTION|>--- conflicted
+++ resolved
@@ -60,10 +60,14 @@
 
 
 def createTestLFI(filename, useparents=False):
+
     def test(self):
         for eval_name in evaluatables:
             with self.subTest(evaluatable=eval_name):
-                test_func(self, evaluatable=eval_name)
+                test_func(
+                    self,
+                    evaluatable=eval_name,
+                )
 
     def test_func(self, evaluatable="ddnnf"):
         problogcli = root_path("problog-cli.py")
@@ -92,6 +96,7 @@
                         model.replace(".pl", ".l_pl"),
                         model,
                         examples,
+                        "--useparents",
                     ]
                 )
             except Exception as err:
@@ -104,7 +109,6 @@
         with open(out_model, "r") as f:
             outlines = f.readlines()
         outlines = [line.strip() for line in outlines]
-<<<<<<< HEAD
         # print(outlines)
 
         assert len(expectedlines) == len(outlines)
@@ -144,89 +148,6 @@
             # print(new_expectedline)
             # print(new_outline)
             assert new_expectedline == new_outline
-=======
-
-        assert len(expected) == len(outlines)
-        for expectedline, line in zip(expected, outlines):
-            line = line.strip()
-            if "::" in line:
-                if ";" not in line:
-                    if "<RAND>" in expectedline and ";" not in expectedline:
-                        line = "<RAND>::" + line.split("::")[1]
-                    else:
-                        prob = float(line.split("::")[0])
-                        expectedline_prob = float(expectedline.split("::")[0])
-                        rounded_prob = "{:.6f}".format(prob)
-                        rounded_expectedline_prob = "{:.6f}".format(expectedline_prob)
-                        if (
-                            abs(float(rounded_prob) - float(rounded_expectedline_prob))
-                            < 0.00001
-                        ):
-                            line = (
-                                rounded_expectedline_prob + "::" + line.split("::")[1]
-                            )
-                        else:
-                            line = rounded_prob + "::" + line.split("::")[1]
-                        expectedline = (
-                            str(rounded_expectedline_prob)
-                            + "::"
-                            + expectedline.split("::")[1]
-                        )
-
-                else:
-                    if ";" in expectedline:
-                        ad_expectedlines = expectedline.split(";")
-                        ad_lines = line.split(";")
-                        rounded_ad_lines = []
-                        rounded_expected_ad_lines = []
-                        # TODO assert len(ad_expectedlines) == len(ad_lines)
-                        for ad_expectedline, ad_line in zip(ad_expectedlines, ad_lines):
-                            ad_line = ad_line.strip()
-                            ad_expectedline = ad_expectedline.strip()
-                            if "<RAND>" in ad_expectedline:
-                                ad_line = "<RAND>::" + ad_line.split("::")[1]
-                            else:
-                                ad_prob = float(ad_line.split("::")[0])
-                                ad_expectedline_prob = float(
-                                    ad_expectedline.split("::")[0]
-                                )
-                                rounded_ad_prob = "{:.6f}".format(ad_prob)
-                                rounded_ad_expectedline_prob = "{:.6f}".format(
-                                    ad_expectedline_prob
-                                )
-                                if (
-                                    abs(
-                                        float(rounded_ad_prob)
-                                        - float(rounded_ad_expectedline_prob)
-                                    )
-                                    < 0.00001
-                                ):
-                                    ad_line = (
-                                        rounded_ad_expectedline_prob
-                                        + "::"
-                                        + ad_line.split("::")[1]
-                                    )
-                                else:
-                                    ad_line = (
-                                        rounded_ad_prob + "::" + ad_line.split("::")[1]
-                                    )
-                                ad_expectedline = (
-                                    rounded_ad_expectedline_prob
-                                    + "::"
-                                    + ad_expectedline.split("::")[1]
-                                )
-                            rounded_ad_lines.append(ad_line)
-                            rounded_expected_ad_lines.append(ad_expectedline)
-                        line = "; ".join(rounded_ad_lines)
-                        expectedline = "; ".join(rounded_expected_ad_lines)
-                    else:
-                        raise AssertionError
-            # rounded_outlines.append(line)
-            assert expectedline == line
-
-        print(expected)
-        print(outlines)
->>>>>>> 801f4f93
 
     return test
 
@@ -246,16 +167,7 @@
     simple_filenames = glob.glob(root_path("test", "lfi", "simple", "*.pl"))
     useParents_filenames = glob.glob(root_path("test", "lfi", "useParents", "*.pl"))
     unit_test_filenames = glob.glob(root_path("test", "lfi", "unit_tests", "test_*.pl"))
-<<<<<<< HEAD
     test_interface_filenames = glob.glob(root_path("test", "lfi", "test_interface", "test1_model.pl"))
-=======
-    ignore_previous_output("../../test/lfi/test_interface/")
-    test_interface_filenames = glob.glob(
-        root_path("test", "lfi", "test_interface", "test1_model.pl")
-    )
-    # ignore_previous_output("../../test/lfi/todo/")
-    # test_todo_filenames = glob.glob(root_path("test", "lfi", "todo", "*.pl"))
->>>>>>> 801f4f93
 
 evaluatables = ["ddnnf"]
 
