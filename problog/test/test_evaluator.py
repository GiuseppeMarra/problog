"""
Part of the ProbLog distribution.

Copyright 2019 KU Leuven, DTAI Research Group

Licensed under the Apache License, Version 2.0 (the "License");
you may not use this file except in compliance with the License.
You may obtain a copy of the License at

    http://www.apache.org/licenses/LICENSE-2.0

Unless required by applicable law or agreed to in writing, software
distributed under the License is distributed on an "AS IS" BASIS,
WITHOUT WARRANTIES OR CONDITIONS OF ANY KIND, either express or implied.
See the License for the specific language governing permissions and
limitations under the License.
"""
import unittest

from problog.program import PrologString
from problog.formula import LogicFormula
from problog import get_evaluatable
from problog.evaluator import SemiringProbability
from problog.logic import Term

# noinspection PyBroadException
from problog.test.test_system import SemiringProbabilityNSPCopy

try:
    from pysdd import sdd

    has_sdd = True
except Exception as err:
    has_sdd = False

evaluatables = ["ddnnf"]

if has_sdd:
    evaluatables.append("sdd")
    evaluatables.append("sddx")
    evaluatables.append("fsdd")
else:
    print("No SDD support - The evaluator tests are not performed with SDDs.")


class TestEvaluator(unittest.TestCase):
    def test_evaluate_custom_weights(self):
        """
        Tests evaluate() with custom weights (not the ones from the ProbLog file)
        """
        for eval_name in evaluatables:
            with self.subTest(eval_name=eval_name):
                self.evaluate_custom_weights(eval_name)

    def evaluate_custom_weights(self, eval_name=None):
        class TestSemiringProbabilityNSP(SemiringProbability):
            def is_nsp(self):
                return True

            def pos_value(self, a, key=None):
                if isinstance(a, tuple):
                    return float(a[0])
                else:
                    return float(a)

            def neg_value(self, a, key=None):
                if isinstance(a, tuple):
                    return float(a[1])
                else:
<<<<<<< HEAD
                    return 1-float(a)
=======
                    return 1 - float(a)
>>>>>>> 8b55d7f3

        program = """
                    0.25::a.
                    query(a).
                """
        pl = PrologString(program)
        lf = LogicFormula.create_from(pl, label_all=True, avoid_name_clash=True)
        semiring = TestSemiringProbabilityNSP()
        kc_class = get_evaluatable(name=eval_name, semiring=semiring)
        kc = kc_class.create_from(lf)
        a = Term("a")

        # without custom weights
        results = kc.evaluate(semiring=semiring)
        self.assertEqual(0.25, results[a])

        # with custom weights
        weights = {a: 0.1}
        results = kc.evaluate(semiring=semiring, weights=weights)
        self.assertEqual(0.1, results[a])

        # with custom weights
        weights = {a: (0.1, 0.1)}
        results = kc.evaluate(semiring=semiring, weights=weights)
        self.assertEqual(0.5, results[a])

        # with custom weights based on index
        weights = {kc.get_node_by_name(a): 0.2}
        results = kc.evaluate(semiring=semiring, weights=weights)
        self.assertEqual(0.2, results[a])

        # Testing with weight on node 0 (True)
        weights = {0: 0.3, a: (0.1, 0.1)}
        results = kc.evaluate(semiring=semiring, weights=weights)
        self.assertEqual(0.5, results[a])

        # Testing query on node 0 (True)
        class TestSemiringProbabilityIgnoreNormalize(SemiringProbabilityNSPCopy):
            def normalize(self, a, z):
                return a

        weights = {0: (0.3, 0.7), a: (0.1, 0.1)}
<<<<<<< HEAD
        results = kc.evaluate(index=0, semiring=TestSemiringProbabilityIgnoreNormalize(), weights=weights)
=======
        results = kc.evaluate(
            index=0, semiring=TestSemiringProbabilityIgnoreNormalize(), weights=weights
        )
>>>>>>> 8b55d7f3
        self.assertEqual(0.06, results)


if __name__ == "__main__":
    suite = unittest.TestLoader().loadTestsFromTestCase(TestEvaluator)
    unittest.TextTestRunner(verbosity=2).run(suite)<|MERGE_RESOLUTION|>--- conflicted
+++ resolved
@@ -67,11 +67,7 @@
                 if isinstance(a, tuple):
                     return float(a[1])
                 else:
-<<<<<<< HEAD
-                    return 1-float(a)
-=======
                     return 1 - float(a)
->>>>>>> 8b55d7f3
 
         program = """
                     0.25::a.
@@ -114,13 +110,9 @@
                 return a
 
         weights = {0: (0.3, 0.7), a: (0.1, 0.1)}
-<<<<<<< HEAD
-        results = kc.evaluate(index=0, semiring=TestSemiringProbabilityIgnoreNormalize(), weights=weights)
-=======
         results = kc.evaluate(
             index=0, semiring=TestSemiringProbabilityIgnoreNormalize(), weights=weights
         )
->>>>>>> 8b55d7f3
         self.assertEqual(0.06, results)
 
 
