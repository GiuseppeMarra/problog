--- conflicted
+++ resolved
@@ -15,22 +15,16 @@
 See the License for the specific language governing permissions and
 limitations under the License.
 """
-import glob
-import os
-import sys
 import unittest
 
+import glob, os, sys
+
 from problog.forward import _ForwardSDD
 
-<<<<<<< HEAD
-if __name__ == '__main__':
-    sys.path.insert(0, os.path.abspath(os.path.join(os.path.dirname(__file__), '../../')))
-=======
 if __name__ == "__main__":
     sys.path.insert(
         0, os.path.abspath(os.path.join(os.path.dirname(__file__), "../../"))
     )
->>>>>>> d4dcd3c9
 
 from problog import root_path
 
@@ -54,10 +48,6 @@
 
 
 class TestSystemGeneric(unittest.TestCase):
-<<<<<<< HEAD
-
-=======
->>>>>>> d4dcd3c9
     def setUp(self):
         try:
             self.assertSequenceEqual = self.assertItemsEqual
@@ -71,15 +61,6 @@
         reading = False
         for l in f:
             l = l.strip()
-<<<<<<< HEAD
-            if l.startswith('%Expected outcome:'):
-                reading = True
-            elif reading :
-                if l.lower().startswith('% error'):
-                    return l[len('% error'):].strip()
-                elif l.startswith('% ') :
-                    query, prob = l[2:].rsplit(None,1)
-=======
             if l.startswith("%Expected outcome:"):
                 reading = True
             elif reading:
@@ -87,30 +68,19 @@
                     return l[len("% error") :].strip()
                 elif l.startswith("% "):
                     query, prob = l[2:].rsplit(None, 1)
->>>>>>> d4dcd3c9
                     results[query.strip()] = float(prob.strip())
                 else:
                     reading = False
-<<<<<<< HEAD
-            if l.startswith('query(') and l.find('% outcome:') >= 0:
-                pos = l.find('% outcome:')
-                query = l[6:pos].strip().rstrip('.').rstrip()[:-1]
-                prob = l[pos+10:]
-=======
             if l.startswith("query(") and l.find("% outcome:") >= 0:
                 pos = l.find("% outcome:")
                 query = l[6:pos].strip().rstrip(".").rstrip()[:-1]
                 prob = l[pos + 10 :]
->>>>>>> d4dcd3c9
                 results[query.strip()] = float(prob.strip())
     return results
 
 
 def createSystemTestGeneric(filename, logspace=False):
-<<<<<<< HEAD
-=======
-
->>>>>>> d4dcd3c9
+
     correct = read_result(filename)
 
     def test(self):
@@ -151,26 +121,16 @@
                 semiring = SemiringProbability()
 
             computed = kc.evaluate(semiring=semiring)
-<<<<<<< HEAD
-            computed = { str(k): v for k, v in computed.items() }
-        except Exception as err:
-            #print("exception %s" % err)
-=======
             computed = {str(k): v for k, v in computed.items()}
         except Exception as err:
             # print("exception %s" % err)
->>>>>>> d4dcd3c9
             e = err
             computed = None
 
         if computed is None:
             self.assertEqual(correct, type(e).__name__)
         else:
-<<<<<<< HEAD
-            self.assertIsInstance( correct, dict )
-=======
             self.assertIsInstance(correct, dict)
->>>>>>> d4dcd3c9
             self.assertSequenceEqual(correct, computed)
 
             for query in correct:
@@ -193,22 +153,14 @@
             computed = kc.evaluate(semiring=semiring)
             computed = {str(k): v for k, v in computed.items()}
         except Exception as err:
-<<<<<<< HEAD
-            #print("exception %s" % err)
-=======
             # print("exception %s" % err)
->>>>>>> d4dcd3c9
             e = err
             computed = None
 
         if computed is None:
             self.assertEqual(correct, type(e).__name__)
         else:
-<<<<<<< HEAD
-            self.assertIsInstance( correct, dict )
-=======
             self.assertIsInstance(correct, dict)
->>>>>>> d4dcd3c9
             self.assertSequenceEqual(correct, computed)
 
             for query in correct:
@@ -261,7 +213,6 @@
     def is_nsp(self):
         return True
 
-<<<<<<< HEAD
     def pos_value(self, a, key=None):
         if isinstance(a, tuple):
             return float(a[0])
@@ -275,11 +226,7 @@
             return 1-float(a)
 
 
-if __name__ == '__main__' :
-=======
-
 if __name__ == "__main__":
->>>>>>> d4dcd3c9
     filenames = sys.argv[1:]
 else:
     filenames = glob.glob(root_path("test", "*.pl"))
