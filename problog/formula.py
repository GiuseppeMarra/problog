--- conflicted
+++ resolved
@@ -123,28 +123,16 @@
         * The namedtuple formula.pn_weight can be used to pass both a positive and negative weight.
 
         :param semiring: semiring that determines the interpretation of the weights
-<<<<<<< HEAD
-        :param weights: dictionary of { node name : weight } that overrides the builtin weights, the given weights must
-            be in external representation.
-        :returns: dictionary { key: (positive weight, negative weight) } where the weights are in internal
-            representation.
-        :rtype: dict[int, tuple[any]]
-=======
         :param weights: dictionary of { node name : weight } or { node id : weight} that overrides the builtin weights,
             the given weights must be in external representation.
         :type weights: dict[(Term | int), any]
         :returns: dictionary { key: (positive weight, negative weight) } where the weights are in internal
             representation.
         :rtype: dict[int, tuple[any,any]]
->>>>>>> 3e41a6c4
         """
         result = {}
         # Set given weights, has priority over program weights.
         if weights is not None:
-<<<<<<< HEAD
-            for name, w in weights.items():
-                key = self.get_node_by_name(name)
-=======
             for n, w in weights.items():
                 key = n if isinstance(n, int) else self.get_node_by_name(n)
 
@@ -155,7 +143,6 @@
                 else:
                     name = key
 
->>>>>>> 3e41a6c4
                 if key >= 0:
                     if w == self.WEIGHT_NEUTRAL and type(self.WEIGHT_NEUTRAL) == type(w):
                         result[key] = semiring.one(), semiring.one()
@@ -182,22 +169,14 @@
 
         # Set remaining program weights
         for key, w in self.get_weights().items():
-<<<<<<< HEAD
-            if result.get(key) is None:
-=======
             if result.get(abs(key)) is None:
->>>>>>> 3e41a6c4
                 if hasattr(self, 'get_name'):
                     name = self.get_name(key)
                 else:
                     name = key
                 if w == self.WEIGHT_NEUTRAL and type(self.WEIGHT_NEUTRAL) == type(w):
                     result[key] = semiring.one(), semiring.one()
-<<<<<<< HEAD
-                elif w == False:
-=======
                 elif w is False:
->>>>>>> 3e41a6c4
                     result[key] = semiring.false(name)
                 elif w is None:
                     result[key] = semiring.true(name)
@@ -782,8 +761,7 @@
                 content = tuple(OrderedSet(content))
             else:  # any_order
                 # can also merge (a, b) and (b, a)
-                content = tuple(OrderedSet(
-                    content))  # TODO: PATCH: Something somewhere relies on this being ordered instead of a regular set
+                content = tuple(set(content))
 
             # Empty OR node fails, AND node is true
             if not content and not placeholder:
@@ -1363,7 +1341,7 @@
         for i, n, t in self:
             if relevant[i] and not processed[i]:
                 if t == 'atom':
-                    if n.name is not None and n.source not in ('builtin', 'negation'): # TODO: Can n.source be a str?
+                    if n.name is not None and n.source not in ('builtin', 'negation'):
                         yield n.name.with_probability(n.probability)
                 elif t == 'disj':
                     if len(n.children) == 1 and not self._is_valid_name(n.name):
