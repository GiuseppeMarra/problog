--- conflicted
+++ resolved
@@ -61,9 +61,7 @@
     LABEL_EVIDENCE_NEG = "evidence-"
     LABEL_EVIDENCE_MAYBE = "evidence?"
 
-
-    LABEL_CONSTRAINT= "constraint"
-
+    LABEL_CONSTRAINT = "constraint"
 
     LABEL_NAMED = "named"
 
@@ -316,16 +314,7 @@
         """
         result = []
         for name, node, label in self.get_names_with_label():
-<<<<<<< HEAD
             if label not in (self.LABEL_NAMED, self.LABEL_CONSTRAINT, self.LABEL_EVIDENCE_POS, self.LABEL_EVIDENCE_NEG, self.LABEL_EVIDENCE_MAYBE):
-=======
-            if label not in (
-                self.LABEL_NAMED,
-                self.LABEL_EVIDENCE_POS,
-                self.LABEL_EVIDENCE_NEG,
-                self.LABEL_EVIDENCE_MAYBE,
-            ):
->>>>>>> 35d92989
                 result.append((name, node, label))
         return result
 
