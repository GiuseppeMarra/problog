--- conflicted
+++ resolved
@@ -26,10 +26,6 @@
 
 
 from .util import Timer, mktempfile
-<<<<<<< HEAD
-from .formula import BaseFormula, LogicFormula, atom, LogicNNF
-from .evaluator import EvaluatableDSP, Evaluator, FormulaEvaluatorNSP, SemiringLogProbability, SemiringProbability
-=======
 from .formula import LogicFormula, atom, LogicNNF
 from .evaluator import (
     EvaluatableDSP,
@@ -38,7 +34,6 @@
     SemiringLogProbability,
     SemiringProbability,
 )
->>>>>>> 35d92989
 from .errors import InconsistentEvidenceError
 
 
